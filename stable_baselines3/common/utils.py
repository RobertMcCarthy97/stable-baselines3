--- conflicted
+++ resolved
@@ -139,14 +139,9 @@
     For now, it supports only CPU and CUDA.
     By default, it tries to use the GPU.
 
-<<<<<<< HEAD
     :param device: One of "auto", "cuda", "cpu",
         or any PyTorch supported device (for instance "mps")
-    :return:
-=======
-    :param device: One for 'auto', 'cuda', 'cpu'
     :return: Supported Pytorch device
->>>>>>> e22e3723
     """
     # MPS/CUDA by default
     if device == "auto":
