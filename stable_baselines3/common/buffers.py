import warnings
from abc import ABC, abstractmethod
from typing import Any, Dict, Generator, List, Optional, Union

import numpy as np
import torch as th
from gym import spaces

from stable_baselines3.common.preprocessing import get_action_dim, get_obs_shape
from stable_baselines3.common.type_aliases import (
    DictReplayBufferSamples,
    DictRolloutBufferSamples,
    ReplayBufferSamples,
    RolloutBufferSamples,
)
from stable_baselines3.common.vec_env import VecNormalize

try:
    # Check memory used by replay buffer when possible
    import psutil
except ImportError:
    psutil = None


class BaseBuffer(ABC):
    """
    Base class that represent a buffer (rollout or replay)

    :param buffer_size: Max number of element in the buffer
    :param observation_space: Observation space
    :param action_space: Action space
    :param device: PyTorch device
        to which the values will be converted
    :param n_envs: Number of parallel environments
    """

    def __init__(
        self,
        buffer_size: int,
        observation_space: spaces.Space,
        action_space: spaces.Space,
        device: Union[th.device, str] = "cpu",
        n_envs: int = 1,
    ):
        super(BaseBuffer, self).__init__()
        self.buffer_size = buffer_size
        self.observation_space = observation_space
        self.action_space = action_space
        self.obs_shape = get_obs_shape(observation_space)

        self.action_dim = get_action_dim(action_space)
        self.pos = 0
        self.full = False
        self.device = device
        self.n_envs = n_envs

    @staticmethod
    def swap_and_flatten(arr: np.ndarray) -> np.ndarray:
        """
        Swap and then flatten axes 0 (buffer_size) and 1 (n_envs)
        to convert shape from [n_steps, n_envs, ...] (when ... is the shape of the features)
        to [n_steps * n_envs, ...] (which maintain the order)

        :param arr:
        :return:
        """
        shape = arr.shape
        if len(shape) < 3:
            shape = shape + (1,)
        return arr.swapaxes(0, 1).reshape(shape[0] * shape[1], *shape[2:])

    def size(self) -> int:
        """
        :return: The current size of the buffer
        """
        if self.full:
            return self.buffer_size
        return self.pos

    def add(self, *args, **kwargs) -> None:
        """
        Add elements to the buffer.
        """
        raise NotImplementedError()

    def extend(self, *args, **kwargs) -> None:
        """
        Add a new batch of transitions to the buffer
        """
        # Do a for loop along the batch axis
        for data in zip(*args):
            self.add(*data)

    def reset(self) -> None:
        """
        Reset the buffer.
        """
        self.pos = 0
        self.full = False

    def sample(self, batch_size: int, env: Optional[VecNormalize] = None):
        """
        :param batch_size: Number of element to sample
        :param env: associated gym VecEnv
            to normalize the observations/rewards when sampling
        :return:
        """
        upper_bound = self.buffer_size if self.full else self.pos
        batch_inds = np.random.randint(0, upper_bound, size=batch_size)
        return self._get_samples(batch_inds, env=env)

    @abstractmethod
    def _get_samples(
        self, batch_inds: np.ndarray, env: Optional[VecNormalize] = None
    ) -> Union[ReplayBufferSamples, RolloutBufferSamples]:
        """
        :param batch_inds:
        :param env:
        :return:
        """
        raise NotImplementedError()

    def to_torch(self, array: np.ndarray, copy: bool = True) -> th.Tensor:
        """
        Convert a numpy array to a PyTorch tensor.
        Note: it copies the data by default

        :param array:
        :param copy: Whether to copy or not the data
            (may be useful to avoid changing things be reference)
        :return:
        """
        if copy:
            return th.tensor(array).to(self.device)
        return th.as_tensor(array).to(self.device)

    @staticmethod
    def _normalize_obs(
        obs: Union[np.ndarray, Dict[str, np.ndarray]],
        env: Optional[VecNormalize] = None,
    ) -> Union[np.ndarray, Dict[str, np.ndarray]]:
        if env is not None:
            return env.normalize_obs(obs)
        return obs

    @staticmethod
    def _normalize_reward(reward: np.ndarray, env: Optional[VecNormalize] = None) -> np.ndarray:
        if env is not None:
            return env.normalize_reward(reward).astype(np.float32)
        return reward


class ReplayBuffer(BaseBuffer):
    """
    Replay buffer used in off-policy algorithms like SAC/TD3.

    :param buffer_size: Max number of element in the buffer
    :param observation_space: Observation space
    :param action_space: Action space
    :param device:
    :param n_envs: Number of parallel environments
    :param optimize_memory_usage: Enable a memory efficient variant
        of the replay buffer which reduces by almost a factor two the memory used,
        at a cost of more complexity.
        See https://github.com/DLR-RM/stable-baselines3/issues/37#issuecomment-637501195
        and https://github.com/DLR-RM/stable-baselines3/pull/28#issuecomment-637559274
    :param handle_timeout_termination: Handle timeout termination (due to timelimit)
        separately and treat the task as infinite horizon task.
        https://github.com/DLR-RM/stable-baselines3/issues/284
    """

    def __init__(
        self,
        buffer_size: int,
        observation_space: spaces.Space,
        action_space: spaces.Space,
        device: Union[th.device, str] = "cpu",
        n_envs: int = 1,
        optimize_memory_usage: bool = False,
        handle_timeout_termination: bool = True,
    ):
        super(ReplayBuffer, self).__init__(buffer_size, observation_space, action_space, device, n_envs=n_envs)

        # Adjust buffer size
        self.buffer_size = max(buffer_size // n_envs, 1)

        # Check that the replay buffer can fit into the memory
        if psutil is not None:
            mem_available = psutil.virtual_memory().available

        self.optimize_memory_usage = optimize_memory_usage

        self.observations = np.zeros((self.buffer_size, self.n_envs) + self.obs_shape, dtype=observation_space.dtype)

        if optimize_memory_usage:
            # `observations` contains also the next observation
            self.next_observations = None
        else:
            self.next_observations = np.zeros((self.buffer_size, self.n_envs) + self.obs_shape, dtype=observation_space.dtype)

        self.actions = np.zeros((self.buffer_size, self.n_envs, self.action_dim), dtype=action_space.dtype)

        self.rewards = np.zeros((self.buffer_size, self.n_envs), dtype=np.float32)
        self.dones = np.zeros((self.buffer_size, self.n_envs), dtype=np.float32)
        # Handle timeouts termination properly if needed
        # see https://github.com/DLR-RM/stable-baselines3/issues/284
        self.handle_timeout_termination = handle_timeout_termination
        self.timeouts = np.zeros((self.buffer_size, self.n_envs), dtype=np.float32)

        if psutil is not None:
            total_memory_usage = self.observations.nbytes + self.actions.nbytes + self.rewards.nbytes + self.dones.nbytes

            if self.next_observations is not None:
                total_memory_usage += self.next_observations.nbytes

            if total_memory_usage > mem_available:
                # Convert to GB
                total_memory_usage /= 1e9
                mem_available /= 1e9
                warnings.warn(
                    "This system does not have apparently enough memory to store the complete "
                    f"replay buffer {total_memory_usage:.2f}GB > {mem_available:.2f}GB"
                )

    def add(
        self,
        obs: np.ndarray,
        next_obs: np.ndarray,
        action: np.ndarray,
        reward: np.ndarray,
        done: np.ndarray,
        infos: List[Dict[str, Any]],
    ) -> None:

        # Reshape needed when using multiple envs with discrete observations
        # as numpy cannot broadcast (n_discrete,) to (n_discrete, 1)
        if isinstance(self.observation_space, spaces.Discrete):
            obs = obs.reshape((self.n_envs,) + self.obs_shape)
            next_obs = next_obs.reshape((self.n_envs,) + self.obs_shape)

        # Same, for actions
        if isinstance(self.action_space, spaces.Discrete):
            action = action.reshape((self.n_envs, self.action_dim))

        # Copy to avoid modification by reference
        self.observations[self.pos] = np.array(obs).copy()

        if self.optimize_memory_usage:
            self.observations[(self.pos + 1) % self.buffer_size] = np.array(next_obs).copy()
        else:
            self.next_observations[self.pos] = np.array(next_obs).copy()

        self.actions[self.pos] = np.array(action).copy()
        self.rewards[self.pos] = np.array(reward).copy()
        self.dones[self.pos] = np.array(done).copy()

        if self.handle_timeout_termination:
            self.timeouts[self.pos] = np.array([info.get("TimeLimit.truncated", False) for info in infos])

        self.pos += 1
        if self.pos == self.buffer_size:
            self.full = True
            self.pos = 0

    def sample(self, batch_size: int, env: Optional[VecNormalize] = None) -> ReplayBufferSamples:
        """
        Sample elements from the replay buffer.
        Custom sampling when using memory efficient variant,
        as we should not sample the element with index `self.pos`
        See https://github.com/DLR-RM/stable-baselines3/pull/28#issuecomment-637559274

        :param batch_size: Number of element to sample
        :param env: associated gym VecEnv
            to normalize the observations/rewards when sampling
        :return:
        """
        if not self.optimize_memory_usage:
            return super().sample(batch_size=batch_size, env=env)
        # Do not sample the element with index `self.pos` as the transitions is invalid
        # (we use only one array to store `obs` and `next_obs`)
        if self.full:
            batch_inds = (np.random.randint(1, self.buffer_size, size=batch_size) + self.pos) % self.buffer_size
        else:
            batch_inds = np.random.randint(0, self.pos, size=batch_size)
        return self._get_samples(batch_inds, env=env)

    def _get_samples(self, batch_inds: np.ndarray, env: Optional[VecNormalize] = None) -> ReplayBufferSamples:
<<<<<<< HEAD
        # Hack: sample randomly the env idx
=======
        # Sample randomly the env idx
>>>>>>> e2414739
        env_indices = np.random.randint(0, high=self.n_envs, size=(len(batch_inds),))

        if self.optimize_memory_usage:
            next_obs = self._normalize_obs(self.observations[(batch_inds + 1) % self.buffer_size, env_indices, :], env)
        else:
            next_obs = self._normalize_obs(self.next_observations[batch_inds, env_indices, :], env)

        data = (
            self._normalize_obs(self.observations[batch_inds, env_indices, :], env),
            self.actions[batch_inds, env_indices, :],
            next_obs,
            # Only use dones that are not due to timeouts
            # deactivated by default (timeouts is initialized as an array of False)
            (self.dones[batch_inds, env_indices] * (1 - self.timeouts[batch_inds, env_indices])).reshape(-1, 1),
            self._normalize_reward(self.rewards[batch_inds, env_indices].reshape(-1, 1), env),
        )
        return ReplayBufferSamples(*tuple(map(self.to_torch, data)))


class RolloutBuffer(BaseBuffer):
    """
    Rollout buffer used in on-policy algorithms like A2C/PPO.
    It corresponds to ``buffer_size`` transitions collected
    using the current policy.
    This experience will be discarded after the policy update.
    In order to use PPO objective, we also store the current value of each state
    and the log probability of each taken action.

    The term rollout here refers to the model-free notion and should not
    be used with the concept of rollout used in model-based RL or planning.
    Hence, it is only involved in policy and value function training but not action selection.

    :param buffer_size: Max number of element in the buffer
    :param observation_space: Observation space
    :param action_space: Action space
    :param device:
    :param gae_lambda: Factor for trade-off of bias vs variance for Generalized Advantage Estimator
        Equivalent to classic advantage when set to 1.
    :param gamma: Discount factor
    :param n_envs: Number of parallel environments
    """

    def __init__(
        self,
        buffer_size: int,
        observation_space: spaces.Space,
        action_space: spaces.Space,
        device: Union[th.device, str] = "cpu",
        gae_lambda: float = 1,
        gamma: float = 0.99,
        n_envs: int = 1,
    ):

        super(RolloutBuffer, self).__init__(buffer_size, observation_space, action_space, device, n_envs=n_envs)
        self.gae_lambda = gae_lambda
        self.gamma = gamma
        self.observations, self.actions, self.rewards, self.advantages = None, None, None, None
        self.returns, self.episode_starts, self.values, self.log_probs = None, None, None, None
        self.generator_ready = False
        self.reset()

    def reset(self) -> None:

        self.observations = np.zeros((self.buffer_size, self.n_envs) + self.obs_shape, dtype=np.float32)
        self.actions = np.zeros((self.buffer_size, self.n_envs, self.action_dim), dtype=np.float32)
        self.rewards = np.zeros((self.buffer_size, self.n_envs), dtype=np.float32)
        self.returns = np.zeros((self.buffer_size, self.n_envs), dtype=np.float32)
        self.episode_starts = np.zeros((self.buffer_size, self.n_envs), dtype=np.float32)
        self.values = np.zeros((self.buffer_size, self.n_envs), dtype=np.float32)
        self.log_probs = np.zeros((self.buffer_size, self.n_envs), dtype=np.float32)
        self.advantages = np.zeros((self.buffer_size, self.n_envs), dtype=np.float32)
        self.generator_ready = False
        super(RolloutBuffer, self).reset()

    def compute_returns_and_advantage(self, last_values: th.Tensor, dones: np.ndarray) -> None:
        """
        Post-processing step: compute the lambda-return (TD(lambda) estimate)
        and GAE(lambda) advantage.

        Uses Generalized Advantage Estimation (https://arxiv.org/abs/1506.02438)
        to compute the advantage. To obtain Monte-Carlo advantage estimate (A(s) = R - V(S))
        where R is the sum of discounted reward with value bootstrap
        (because we don't always have full episode), set ``gae_lambda=1.0`` during initialization.

        The TD(lambda) estimator has also two special cases:
        - TD(1) is Monte-Carlo estimate (sum of discounted rewards)
        - TD(0) is one-step estimate with bootstrapping (r_t + gamma * v(s_{t+1}))

        For more information, see discussion in https://github.com/DLR-RM/stable-baselines3/pull/375.

        :param last_values: state value estimation for the last step (one for each env)
        :param dones: if the last step was a terminal step (one bool for each env).
        """
        # Convert to numpy
        last_values = last_values.clone().cpu().numpy().flatten()

        last_gae_lam = 0
        for step in reversed(range(self.buffer_size)):
            if step == self.buffer_size - 1:
                next_non_terminal = 1.0 - dones
                next_values = last_values
            else:
                next_non_terminal = 1.0 - self.episode_starts[step + 1]
                next_values = self.values[step + 1]
            delta = self.rewards[step] + self.gamma * next_values * next_non_terminal - self.values[step]
            last_gae_lam = delta + self.gamma * self.gae_lambda * next_non_terminal * last_gae_lam
            self.advantages[step] = last_gae_lam
        # TD(lambda) estimator, see Github PR #375 or "Telescoping in TD(lambda)"
        # in David Silver Lecture 4: https://www.youtube.com/watch?v=PnHCvfgC_ZA
        self.returns = self.advantages + self.values

    def add(
        self,
        obs: np.ndarray,
        action: np.ndarray,
        reward: np.ndarray,
        episode_start: np.ndarray,
        value: th.Tensor,
        log_prob: th.Tensor,
    ) -> None:
        """
        :param obs: Observation
        :param action: Action
        :param reward:
        :param episode_start: Start of episode signal.
        :param value: estimated value of the current state
            following the current policy.
        :param log_prob: log probability of the action
            following the current policy.
        """
        if len(log_prob.shape) == 0:
            # Reshape 0-d tensor to avoid error
            log_prob = log_prob.reshape(-1, 1)

        # Reshape needed when using multiple envs with discrete observations
        # as numpy cannot broadcast (n_discrete,) to (n_discrete, 1)
        if isinstance(self.observation_space, spaces.Discrete):
            obs = obs.reshape((self.n_envs,) + self.obs_shape)

        self.observations[self.pos] = np.array(obs).copy()
        self.actions[self.pos] = np.array(action).copy()
        self.rewards[self.pos] = np.array(reward).copy()
        self.episode_starts[self.pos] = np.array(episode_start).copy()
        self.values[self.pos] = value.clone().cpu().numpy().flatten()
        self.log_probs[self.pos] = log_prob.clone().cpu().numpy()
        self.pos += 1
        if self.pos == self.buffer_size:
            self.full = True

    def get(self, batch_size: Optional[int] = None) -> Generator[RolloutBufferSamples, None, None]:
        assert self.full, ""
        indices = np.random.permutation(self.buffer_size * self.n_envs)
        # Prepare the data
        if not self.generator_ready:

            _tensor_names = [
                "observations",
                "actions",
                "values",
                "log_probs",
                "advantages",
                "returns",
            ]

            for tensor in _tensor_names:
                self.__dict__[tensor] = self.swap_and_flatten(self.__dict__[tensor])
            self.generator_ready = True

        # Return everything, don't create minibatches
        if batch_size is None:
            batch_size = self.buffer_size * self.n_envs

        start_idx = 0
        while start_idx < self.buffer_size * self.n_envs:
            yield self._get_samples(indices[start_idx : start_idx + batch_size])
            start_idx += batch_size

    def _get_samples(self, batch_inds: np.ndarray, env: Optional[VecNormalize] = None) -> RolloutBufferSamples:
        data = (
            self.observations[batch_inds],
            self.actions[batch_inds],
            self.values[batch_inds].flatten(),
            self.log_probs[batch_inds].flatten(),
            self.advantages[batch_inds].flatten(),
            self.returns[batch_inds].flatten(),
        )
        return RolloutBufferSamples(*tuple(map(self.to_torch, data)))


class DictReplayBuffer(ReplayBuffer):
    """
    Dict Replay buffer used in off-policy algorithms like SAC/TD3.
    Extends the ReplayBuffer to use dictionary observations

    :param buffer_size: Max number of element in the buffer
    :param observation_space: Observation space
    :param action_space: Action space
    :param device:
    :param n_envs: Number of parallel environments
    :param optimize_memory_usage: Enable a memory efficient variant
        Disabled for now (see https://github.com/DLR-RM/stable-baselines3/pull/243#discussion_r531535702)
    :param handle_timeout_termination: Handle timeout termination (due to timelimit)
        separately and treat the task as infinite horizon task.
        https://github.com/DLR-RM/stable-baselines3/issues/284
    """

    def __init__(
        self,
        buffer_size: int,
        observation_space: spaces.Space,
        action_space: spaces.Space,
        device: Union[th.device, str] = "cpu",
        n_envs: int = 1,
        optimize_memory_usage: bool = False,
        handle_timeout_termination: bool = True,
    ):
        super(ReplayBuffer, self).__init__(buffer_size, observation_space, action_space, device, n_envs=n_envs)

        assert isinstance(self.obs_shape, dict), "DictReplayBuffer must be used with Dict obs space only"
        self.buffer_size = max(buffer_size // n_envs, 1)

        # Check that the replay buffer can fit into the memory
        if psutil is not None:
            mem_available = psutil.virtual_memory().available

        assert optimize_memory_usage is False, "DictReplayBuffer does not support optimize_memory_usage"
        # disabling as this adds quite a bit of complexity
        # https://github.com/DLR-RM/stable-baselines3/pull/243#discussion_r531535702
        self.optimize_memory_usage = optimize_memory_usage

        self.observations = {
            key: np.zeros((self.buffer_size, self.n_envs) + _obs_shape, dtype=observation_space[key].dtype)
            for key, _obs_shape in self.obs_shape.items()
        }
        self.next_observations = {
            key: np.zeros((self.buffer_size, self.n_envs) + _obs_shape, dtype=observation_space[key].dtype)
            for key, _obs_shape in self.obs_shape.items()
        }

        self.actions = np.zeros((self.buffer_size, self.n_envs, self.action_dim), dtype=action_space.dtype)
        self.rewards = np.zeros((self.buffer_size, self.n_envs), dtype=np.float32)
        self.dones = np.zeros((self.buffer_size, self.n_envs), dtype=np.float32)

        # Handle timeouts termination properly if needed
        # see https://github.com/DLR-RM/stable-baselines3/issues/284
        self.handle_timeout_termination = handle_timeout_termination
        self.timeouts = np.zeros((self.buffer_size, self.n_envs), dtype=np.float32)

        if psutil is not None:
            obs_nbytes = 0
            for _, obs in self.observations.items():
                obs_nbytes += obs.nbytes

            total_memory_usage = obs_nbytes + self.actions.nbytes + self.rewards.nbytes + self.dones.nbytes
            if self.next_observations is not None:
                next_obs_nbytes = 0
                for _, obs in self.observations.items():
                    next_obs_nbytes += obs.nbytes
                total_memory_usage += next_obs_nbytes

            if total_memory_usage > mem_available:
                # Convert to GB
                total_memory_usage /= 1e9
                mem_available /= 1e9
                warnings.warn(
                    "This system does not have apparently enough memory to store the complete "
                    f"replay buffer {total_memory_usage:.2f}GB > {mem_available:.2f}GB"
                )

    def add(
        self,
        obs: Dict[str, np.ndarray],
        next_obs: Dict[str, np.ndarray],
        action: np.ndarray,
        reward: np.ndarray,
        done: np.ndarray,
        infos: List[Dict[str, Any]],
    ) -> None:
        # Copy to avoid modification by reference
        for key in self.observations.keys():
            # Reshape needed when using multiple envs with discrete observations
            # as numpy cannot broadcast (n_discrete,) to (n_discrete, 1)
            if isinstance(self.observation_space.spaces[key], spaces.Discrete):
                obs[key] = obs[key].reshape((self.n_envs,) + self.obs_shape[key])
            self.observations[key][self.pos] = np.array(obs[key])

        for key in self.next_observations.keys():
            if isinstance(self.observation_space.spaces[key], spaces.Discrete):
                next_obs[key] = next_obs[key].reshape((self.n_envs,) + self.obs_shape[key])
            self.next_observations[key][self.pos] = np.array(next_obs[key]).copy()

        # Same reshape, for actions
        if isinstance(self.action_space, spaces.Discrete):
            action = action.reshape((self.n_envs, self.action_dim))

        self.actions[self.pos] = np.array(action).copy()
        self.rewards[self.pos] = np.array(reward).copy()
        self.dones[self.pos] = np.array(done).copy()

        if self.handle_timeout_termination:
            self.timeouts[self.pos] = np.array([info.get("TimeLimit.truncated", False) for info in infos])

        self.pos += 1
        if self.pos == self.buffer_size:
            self.full = True
            self.pos = 0

    def sample(self, batch_size: int, env: Optional[VecNormalize] = None) -> DictReplayBufferSamples:
        """
        Sample elements from the replay buffer.

        :param batch_size: Number of element to sample
        :param env: associated gym VecEnv
            to normalize the observations/rewards when sampling
        :return:
        """
        return super(ReplayBuffer, self).sample(batch_size=batch_size, env=env)

    def _get_samples(self, batch_inds: np.ndarray, env: Optional[VecNormalize] = None) -> DictReplayBufferSamples:
<<<<<<< HEAD
        # Hack: sample randomly the env idx
=======
        # Sample randomly the env idx
>>>>>>> e2414739
        env_indices = np.random.randint(0, high=self.n_envs, size=(len(batch_inds),))

        # Normalize if needed and remove extra dimension (we are using only one env for now)
        obs_ = self._normalize_obs({key: obs[batch_inds, env_indices, :] for key, obs in self.observations.items()})
        next_obs_ = self._normalize_obs({key: obs[batch_inds, env_indices, :] for key, obs in self.next_observations.items()})

        # Convert to torch tensor
        observations = {key: self.to_torch(obs) for key, obs in obs_.items()}
        next_observations = {key: self.to_torch(obs) for key, obs in next_obs_.items()}

        return DictReplayBufferSamples(
            observations=observations,
            actions=self.to_torch(self.actions[batch_inds, env_indices]),
            next_observations=next_observations,
            # Only use dones that are not due to timeouts
            # deactivated by default (timeouts is initialized as an array of False)
            dones=self.to_torch(self.dones[batch_inds, env_indices] * (1 - self.timeouts[batch_inds, env_indices])).reshape(
                -1, 1
            ),
            rewards=self.to_torch(self._normalize_reward(self.rewards[batch_inds, env_indices].reshape(-1, 1), env)),
        )


class DictRolloutBuffer(RolloutBuffer):
    """
    Dict Rollout buffer used in on-policy algorithms like A2C/PPO.
    Extends the RolloutBuffer to use dictionary observations

    It corresponds to ``buffer_size`` transitions collected
    using the current policy.
    This experience will be discarded after the policy update.
    In order to use PPO objective, we also store the current value of each state
    and the log probability of each taken action.

    The term rollout here refers to the model-free notion and should not
    be used with the concept of rollout used in model-based RL or planning.
    Hence, it is only involved in policy and value function training but not action selection.

    :param buffer_size: Max number of element in the buffer
    :param observation_space: Observation space
    :param action_space: Action space
    :param device:
    :param gae_lambda: Factor for trade-off of bias vs variance for Generalized Advantage Estimator
        Equivalent to Monte-Carlo advantage estimate when set to 1.
    :param gamma: Discount factor
    :param n_envs: Number of parallel environments
    """

    def __init__(
        self,
        buffer_size: int,
        observation_space: spaces.Space,
        action_space: spaces.Space,
        device: Union[th.device, str] = "cpu",
        gae_lambda: float = 1,
        gamma: float = 0.99,
        n_envs: int = 1,
    ):

        super(RolloutBuffer, self).__init__(buffer_size, observation_space, action_space, device, n_envs=n_envs)

        assert isinstance(self.obs_shape, dict), "DictRolloutBuffer must be used with Dict obs space only"

        self.gae_lambda = gae_lambda
        self.gamma = gamma
        self.observations, self.actions, self.rewards, self.advantages = None, None, None, None
        self.returns, self.episode_starts, self.values, self.log_probs = None, None, None, None
        self.generator_ready = False
        self.reset()

    def reset(self) -> None:
        assert isinstance(self.obs_shape, dict), "DictRolloutBuffer must be used with Dict obs space only"
        self.observations = {}
        for key, obs_input_shape in self.obs_shape.items():
            self.observations[key] = np.zeros((self.buffer_size, self.n_envs) + obs_input_shape, dtype=np.float32)
        self.actions = np.zeros((self.buffer_size, self.n_envs, self.action_dim), dtype=np.float32)
        self.rewards = np.zeros((self.buffer_size, self.n_envs), dtype=np.float32)
        self.returns = np.zeros((self.buffer_size, self.n_envs), dtype=np.float32)
        self.episode_starts = np.zeros((self.buffer_size, self.n_envs), dtype=np.float32)
        self.values = np.zeros((self.buffer_size, self.n_envs), dtype=np.float32)
        self.log_probs = np.zeros((self.buffer_size, self.n_envs), dtype=np.float32)
        self.advantages = np.zeros((self.buffer_size, self.n_envs), dtype=np.float32)
        self.generator_ready = False
        super(RolloutBuffer, self).reset()

    def add(
        self,
        obs: Dict[str, np.ndarray],
        action: np.ndarray,
        reward: np.ndarray,
        episode_start: np.ndarray,
        value: th.Tensor,
        log_prob: th.Tensor,
    ) -> None:
        """
        :param obs: Observation
        :param action: Action
        :param reward:
        :param episode_start: Start of episode signal.
        :param value: estimated value of the current state
            following the current policy.
        :param log_prob: log probability of the action
            following the current policy.
        """
        if len(log_prob.shape) == 0:
            # Reshape 0-d tensor to avoid error
            log_prob = log_prob.reshape(-1, 1)

        for key in self.observations.keys():
            obs_ = np.array(obs[key]).copy()
            # Reshape needed when using multiple envs with discrete observations
            # as numpy cannot broadcast (n_discrete,) to (n_discrete, 1)
            if isinstance(self.observation_space.spaces[key], spaces.Discrete):
                obs_ = obs_.reshape((self.n_envs,) + self.obs_shape[key])
            self.observations[key][self.pos] = obs_

        self.actions[self.pos] = np.array(action).copy()
        self.rewards[self.pos] = np.array(reward).copy()
        self.episode_starts[self.pos] = np.array(episode_start).copy()
        self.values[self.pos] = value.clone().cpu().numpy().flatten()
        self.log_probs[self.pos] = log_prob.clone().cpu().numpy()
        self.pos += 1
        if self.pos == self.buffer_size:
            self.full = True

    def get(self, batch_size: Optional[int] = None) -> Generator[DictRolloutBufferSamples, None, None]:
        assert self.full, ""
        indices = np.random.permutation(self.buffer_size * self.n_envs)
        # Prepare the data
        if not self.generator_ready:

            for key, obs in self.observations.items():
                self.observations[key] = self.swap_and_flatten(obs)

            _tensor_names = ["actions", "values", "log_probs", "advantages", "returns"]

            for tensor in _tensor_names:
                self.__dict__[tensor] = self.swap_and_flatten(self.__dict__[tensor])
            self.generator_ready = True

        # Return everything, don't create minibatches
        if batch_size is None:
            batch_size = self.buffer_size * self.n_envs

        start_idx = 0
        while start_idx < self.buffer_size * self.n_envs:
            yield self._get_samples(indices[start_idx : start_idx + batch_size])
            start_idx += batch_size

    def _get_samples(self, batch_inds: np.ndarray, env: Optional[VecNormalize] = None) -> DictRolloutBufferSamples:

        return DictRolloutBufferSamples(
            observations={key: self.to_torch(obs[batch_inds]) for (key, obs) in self.observations.items()},
            actions=self.to_torch(self.actions[batch_inds]),
            old_values=self.to_torch(self.values[batch_inds].flatten()),
            old_log_prob=self.to_torch(self.log_probs[batch_inds].flatten()),
            advantages=self.to_torch(self.advantages[batch_inds].flatten()),
            returns=self.to_torch(self.returns[batch_inds].flatten()),
        )<|MERGE_RESOLUTION|>--- conflicted
+++ resolved
@@ -285,11 +285,7 @@
         return self._get_samples(batch_inds, env=env)
 
     def _get_samples(self, batch_inds: np.ndarray, env: Optional[VecNormalize] = None) -> ReplayBufferSamples:
-<<<<<<< HEAD
-        # Hack: sample randomly the env idx
-=======
         # Sample randomly the env idx
->>>>>>> e2414739
         env_indices = np.random.randint(0, high=self.n_envs, size=(len(batch_inds),))
 
         if self.optimize_memory_usage:
@@ -609,11 +605,7 @@
         return super(ReplayBuffer, self).sample(batch_size=batch_size, env=env)
 
     def _get_samples(self, batch_inds: np.ndarray, env: Optional[VecNormalize] = None) -> DictReplayBufferSamples:
-<<<<<<< HEAD
-        # Hack: sample randomly the env idx
-=======
         # Sample randomly the env idx
->>>>>>> e2414739
         env_indices = np.random.randint(0, high=self.n_envs, size=(len(batch_inds),))
 
         # Normalize if needed and remove extra dimension (we are using only one env for now)
