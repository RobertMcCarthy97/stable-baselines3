import os
from typing import Any, Callable, Dict, Optional, Type, Union

import gym

from stable_baselines3.common.atari_wrappers import AtariWrapper
from stable_baselines3.common.monitor import Monitor
from stable_baselines3.common.utils import compat_gym_seed
from stable_baselines3.common.vec_env import DummyVecEnv, SubprocVecEnv, VecEnv


def unwrap_wrapper(env: gym.Env, wrapper_class: Type[gym.Wrapper]) -> Optional[gym.Wrapper]:
    """
    Retrieve a ``VecEnvWrapper`` object by recursively searching.

    :param env: Environment to unwrap
    :param wrapper_class: Wrapper to look for
    :return: Environment unwrapped till ``wrapper_class`` if it has been wrapped with it
    """
    env_tmp = env
    while isinstance(env_tmp, gym.Wrapper):
        if isinstance(env_tmp, wrapper_class):
            return env_tmp
        env_tmp = env_tmp.env
    return None


def is_wrapped(env: gym.Env, wrapper_class: Type[gym.Wrapper]) -> bool:
    """
    Check if a given environment has been wrapped with a given wrapper.

    :param env: Environment to check
    :param wrapper_class: Wrapper class to look for
    :return: True if environment has been wrapped with ``wrapper_class``.
    """
    return unwrap_wrapper(env, wrapper_class) is not None


def make_vec_env(
    env_id: Union[str, Callable[..., gym.Env]],
    n_envs: int = 1,
    seed: Optional[int] = None,
    start_index: int = 0,
    monitor_dir: Optional[str] = None,
    wrapper_class: Optional[Callable[[gym.Env], gym.Env]] = None,
    env_kwargs: Optional[Dict[str, Any]] = None,
    vec_env_cls: Optional[Type[Union[DummyVecEnv, SubprocVecEnv]]] = None,
    vec_env_kwargs: Optional[Dict[str, Any]] = None,
    monitor_kwargs: Optional[Dict[str, Any]] = None,
    wrapper_kwargs: Optional[Dict[str, Any]] = None,
) -> VecEnv:
    """
    Create a wrapped, monitored ``VecEnv``.
    By default it uses a ``DummyVecEnv`` which is usually faster
    than a ``SubprocVecEnv``.

    :param env_id: either the env ID, the env class or a callable returning an env
    :param n_envs: the number of environments you wish to have in parallel
    :param seed: the initial seed for the random number generator
    :param start_index: start rank index
    :param monitor_dir: Path to a folder where the monitor files will be saved.
        If None, no file will be written, however, the env will still be wrapped
        in a Monitor wrapper to provide additional information about training.
    :param wrapper_class: Additional wrapper to use on the environment.
        This can also be a function with single argument that wraps the environment in many things.
        Note: the wrapper specified by this parameter will be applied after the ``Monitor`` wrapper.
        if some cases (e.g. with TimeLimit wrapper) this can lead to undesired behavior.
        See here for more details: https://github.com/DLR-RM/stable-baselines3/issues/894
    :param env_kwargs: Optional keyword argument to pass to the env constructor
    :param vec_env_cls: A custom ``VecEnv`` class constructor. Default: None.
    :param vec_env_kwargs: Keyword arguments to pass to the ``VecEnv`` class constructor.
    :param monitor_kwargs: Keyword arguments to pass to the ``Monitor`` class constructor.
    :param wrapper_kwargs: Keyword arguments to pass to the ``Wrapper`` class constructor.
    :return: The wrapped environment
    """
<<<<<<< HEAD
    env_kwargs = {} if env_kwargs is None else env_kwargs

    vec_env_kwargs = {} if vec_env_kwargs is None else vec_env_kwargs
    monitor_kwargs = {} if monitor_kwargs is None else monitor_kwargs
    wrapper_kwargs = {} if wrapper_kwargs is None else wrapper_kwargs
=======
    env_kwargs = env_kwargs or {}
    vec_env_kwargs = vec_env_kwargs or {}
    monitor_kwargs = monitor_kwargs or {}
    wrapper_kwargs = wrapper_kwargs or {}
    assert vec_env_kwargs is not None  # for mypy

    def make_env(rank: int) -> Callable[[], gym.Env]:
        def _init() -> gym.Env:
            # For type checker:
            assert monitor_kwargs is not None
            assert wrapper_kwargs is not None
            assert env_kwargs is not None
>>>>>>> b954703c

            if isinstance(env_id, str):
                # if the render mode was not specified, we set it to `rgb_array` as default.
                kwargs = {"render_mode": "rgb_array"}
                kwargs.update(env_kwargs)
                env = gym.make(env_id, **kwargs)
            else:
                env = env_id(**env_kwargs)
            if seed is not None:
                compat_gym_seed(env, seed=seed + rank)
                env.action_space.seed(seed + rank)
            # Wrap the env in a Monitor wrapper
            # to have additional training information
            monitor_path = os.path.join(monitor_dir, str(rank)) if monitor_dir is not None else None
            # Create the monitor folder if needed
            if monitor_path is not None and monitor_dir is not None:
                os.makedirs(monitor_dir, exist_ok=True)
            env = Monitor(env, filename=monitor_path, **monitor_kwargs)
            # Optionally, wrap the environment with the provided wrapper
            if wrapper_class is not None:
                env = wrapper_class(env, **wrapper_kwargs)
            return env

        return _init

    # No custom VecEnv is passed
    if vec_env_cls is None:
        # Default: use a DummyVecEnv
        vec_env_cls = DummyVecEnv

    return vec_env_cls([make_env(i + start_index) for i in range(n_envs)], **vec_env_kwargs)


def make_atari_env(
    env_id: Union[str, Callable[..., gym.Env]],
    n_envs: int = 1,
    seed: Optional[int] = None,
    start_index: int = 0,
    monitor_dir: Optional[str] = None,
    wrapper_kwargs: Optional[Dict[str, Any]] = None,
    env_kwargs: Optional[Dict[str, Any]] = None,
    vec_env_cls: Optional[Union[Type[DummyVecEnv], Type[SubprocVecEnv]]] = None,
    vec_env_kwargs: Optional[Dict[str, Any]] = None,
    monitor_kwargs: Optional[Dict[str, Any]] = None,
) -> VecEnv:
    """
    Create a wrapped, monitored VecEnv for Atari.
    It is a wrapper around ``make_vec_env`` that includes common preprocessing for Atari games.

    :param env_id: either the env ID, the env class or a callable returning an env
    :param n_envs: the number of environments you wish to have in parallel
    :param seed: the initial seed for the random number generator
    :param start_index: start rank index
    :param monitor_dir: Path to a folder where the monitor files will be saved.
        If None, no file will be written, however, the env will still be wrapped
        in a Monitor wrapper to provide additional information about training.
    :param wrapper_kwargs: Optional keyword argument to pass to the ``AtariWrapper``
    :param env_kwargs: Optional keyword argument to pass to the env constructor
    :param vec_env_cls: A custom ``VecEnv`` class constructor. Default: None.
    :param vec_env_kwargs: Keyword arguments to pass to the ``VecEnv`` class constructor.
    :param monitor_kwargs: Keyword arguments to pass to the ``Monitor`` class constructor.
    :return: The wrapped environment
    """
    return make_vec_env(
        env_id,
        n_envs=n_envs,
        seed=seed,
        start_index=start_index,
        monitor_dir=monitor_dir,
        wrapper_class=AtariWrapper,
        env_kwargs=env_kwargs,
        vec_env_cls=vec_env_cls,
        vec_env_kwargs=vec_env_kwargs,
        monitor_kwargs=monitor_kwargs,
        wrapper_kwargs=wrapper_kwargs,
    )<|MERGE_RESOLUTION|>--- conflicted
+++ resolved
@@ -73,13 +73,6 @@
     :param wrapper_kwargs: Keyword arguments to pass to the ``Wrapper`` class constructor.
     :return: The wrapped environment
     """
-<<<<<<< HEAD
-    env_kwargs = {} if env_kwargs is None else env_kwargs
-
-    vec_env_kwargs = {} if vec_env_kwargs is None else vec_env_kwargs
-    monitor_kwargs = {} if monitor_kwargs is None else monitor_kwargs
-    wrapper_kwargs = {} if wrapper_kwargs is None else wrapper_kwargs
-=======
     env_kwargs = env_kwargs or {}
     vec_env_kwargs = vec_env_kwargs or {}
     monitor_kwargs = monitor_kwargs or {}
@@ -92,7 +85,6 @@
             assert monitor_kwargs is not None
             assert wrapper_kwargs is not None
             assert env_kwargs is not None
->>>>>>> b954703c
 
             if isinstance(env_id, str):
                 # if the render mode was not specified, we set it to `rgb_array` as default.
