import inspect
import warnings
from abc import ABC, abstractmethod
from typing import Any, Dict, Iterable, List, Optional, Sequence, Tuple, Type, Union

import cloudpickle
import gym
import numpy as np
from gym import spaces

# Define type aliases here to avoid circular import
# Used when we want to access one or more VecEnv
VecEnvIndices = Union[None, int, Iterable[int]]
# VecEnvObs is what is returned by the reset() method
# it contains the observation for each env
VecEnvObs = Union[np.ndarray, Dict[str, np.ndarray], Tuple[np.ndarray, ...]]
# VecEnvStepReturn is what is returned by the step() method
# it contains the observation, reward, done, info for each env
VecEnvStepReturn = Tuple[VecEnvObs, np.ndarray, np.ndarray, List[Dict]]


def tile_images(img_nhwc: Sequence[np.ndarray]) -> np.ndarray:  # pragma: no cover
    """
    Tile N images into one big PxQ image
    (P,Q) are chosen to be as close as possible, and if N
    is square, then P=Q.

    :param img_nhwc: list or array of images, ndim=4 once turned into array. img nhwc
        n = batch index, h = height, w = width, c = channel
    :return: img_HWc, ndim=3
    """
    img_nhwc = np.asarray(img_nhwc)
    n_images, height, width, n_channels = img_nhwc.shape
    # new_height was named H before
    new_height = int(np.ceil(np.sqrt(n_images)))
    # new_width was named W before
    new_width = int(np.ceil(float(n_images) / new_height))
    img_nhwc = np.array(list(img_nhwc) + [img_nhwc[0] * 0 for _ in range(n_images, new_height * new_width)])
    # img_HWhwc
    out_image = img_nhwc.reshape((new_height, new_width, height, width, n_channels))
    # img_HhWwc
    out_image = out_image.transpose(0, 2, 1, 3, 4)
    # img_Hh_Ww_c
    out_image = out_image.reshape((new_height * height, new_width * width, n_channels))
    return out_image


class VecEnv(ABC):
    """
    An abstract asynchronous, vectorized environment.

    :param num_envs: Number of environments
    :param observation_space: Observation space
    :param action_space: Action space
    """

    metadata = {"render_modes": ["human", "rgb_array"]}

<<<<<<< HEAD
    def __init__(
        self,
        num_envs: int,
        observation_space: gym.spaces.Space,
        action_space: gym.spaces.Space,
        render_mode: Optional[str] = None,
    ):
=======
    def __init__(self, num_envs: int, observation_space: spaces.Space, action_space: spaces.Space):
>>>>>>> 4fa17dcf
        self.num_envs = num_envs
        self.observation_space = observation_space
        self.action_space = action_space
        self.render_mode = render_mode
        self.reset_infos = [{} for _ in range(num_envs)]  # store info returned by the reset method

    @abstractmethod
    def reset(self) -> VecEnvObs:
        """
        Reset all the environments and return an array of
        observations, or a tuple of observation arrays.

        If step_async is still doing work, that work will
        be cancelled and step_wait() should not be called
        until step_async() is invoked again.

        :return: observation
        """
        raise NotImplementedError()

    @abstractmethod
    def step_async(self, actions: np.ndarray) -> None:
        """
        Tell all the environments to start taking a step
        with the given actions.
        Call step_wait() to get the results of the step.

        You should not call this if a step_async run is
        already pending.
        """
        raise NotImplementedError()

    @abstractmethod
    def step_wait(self) -> VecEnvStepReturn:
        """
        Wait for the step taken with step_async().

        :return: observation, reward, done, information
        """
        raise NotImplementedError()

    @abstractmethod
    def close(self) -> None:
        """
        Clean up the environment's resources.
        """
        raise NotImplementedError()

    @abstractmethod
    def get_attr(self, attr_name: str, indices: VecEnvIndices = None) -> List[Any]:
        """
        Return attribute from vectorized environment.

        :param attr_name: The name of the attribute whose value to return
        :param indices: Indices of envs to get attribute from
        :return: List of values of 'attr_name' in all environments
        """
        raise NotImplementedError()

    @abstractmethod
    def set_attr(self, attr_name: str, value: Any, indices: VecEnvIndices = None) -> None:
        """
        Set attribute inside vectorized environments.

        :param attr_name: The name of attribute to assign new value
        :param value: Value to assign to `attr_name`
        :param indices: Indices of envs to assign value
        :return:
        """
        raise NotImplementedError()

    @abstractmethod
    def env_method(self, method_name: str, *method_args, indices: VecEnvIndices = None, **method_kwargs) -> List[Any]:
        """
        Call instance methods of vectorized environments.

        :param method_name: The name of the environment method to invoke.
        :param indices: Indices of envs whose method to call
        :param method_args: Any positional arguments to provide in the call
        :param method_kwargs: Any keyword arguments to provide in the call
        :return: List of items returned by the environment's method call
        """
        raise NotImplementedError()

    @abstractmethod
    def env_is_wrapped(self, wrapper_class: Type[gym.Wrapper], indices: VecEnvIndices = None) -> List[bool]:
        """
        Check if environments are wrapped with a given wrapper.

        :param method_name: The name of the environment method to invoke.
        :param indices: Indices of envs whose method to call
        :param method_args: Any positional arguments to provide in the call
        :param method_kwargs: Any keyword arguments to provide in the call
        :return: True if the env is wrapped, False otherwise, for each env queried.
        """
        raise NotImplementedError()

    def step(self, actions: np.ndarray) -> VecEnvStepReturn:
        """
        Step the environments with the given action

        :param actions: the action
        :return: observation, reward, done, information
        """
        self.step_async(actions)
        return self.step_wait()

    def get_images(self) -> Sequence[Optional[np.ndarray]]:
        """
        Return RGB images from each environment when available
        """
        raise NotImplementedError

    def render(self, mode: Optional[str] = None) -> Optional[np.ndarray]:
        """
        Gym environment rendering

        :param mode: the rendering type
        """

        if mode == "human" and self.render_mode != mode:
            # Special case, if the render_mode="rgb_array"
            # we can still display that image using opencv
            if self.render_mode != "rgb_array":
                warnings.warn(
                    f"You tried to render a VecEnv with mode='{mode}' "
                    "but the render mode defined when initializing the environment must be "
                    f"'human' or 'rgb_array', not '{self.render_mode}'."
                )
                return

        elif mode and self.render_mode != mode:
            warnings.warn(
                f"""Starting from gym v0.26, render modes are determined during the initialization of the environment.
                We allow to pass a mode argument to maintain a backwards compatible VecEnv API, but the mode ({mode})
                has to be the same as the environment render mode ({self.render_mode}) which is not the case."""
            )
            return

        mode = mode or self.render_mode

        if mode is None:
            warnings.warn("You tried to call render() but no `render_mode` was passed to the env constructor.")
            return

        # mode == self.render_mode == "human"
        # In that case, we try to call `self.env.render()` but it might
        # crash for subprocesses
        if self.render_mode == "human":
            self.env_method("render")
            return

        if mode == "rgb_array" or mode == "human":
            # call the render method of the environments
            images = self.get_images()
            # Create a big image by tiling images from subprocesses
            bigimg = tile_images(images)

            if mode == "human":
                # Display it using OpenCV
                import cv2  # pytype:disable=import-error

                cv2.imshow("vecenv", bigimg[:, :, ::-1])
                cv2.waitKey(1)
            else:
                return bigimg

        else:
            # TODO: a new 'rgb_array_list' mode has been defined and should be handled.
            raise NotImplementedError(f"The render mode {mode} has not yet been implemented in Stable Baselines.")

    @abstractmethod
    def seed(self, seed: Optional[int] = None) -> List[Union[None, int]]:
        """
        Sets the random seeds for all environments, based on a given seed.
        Each individual environment will still get its own seed, by incrementing the given seed.

        :param seed: The random seed. May be None for completely random seeding.
        :return: Returns a list containing the seeds for each individual env.
            Note that all list elements may be None, if the env does not return anything when being seeded.
        """
        pass

    @property
    def unwrapped(self) -> "VecEnv":
        if isinstance(self, VecEnvWrapper):
            return self.venv.unwrapped
        else:
            return self

    def getattr_depth_check(self, name: str, already_found: bool) -> Optional[str]:
        """Check if an attribute reference is being hidden in a recursive call to __getattr__

        :param name: name of attribute to check for
        :param already_found: whether this attribute has already been found in a wrapper
        :return: name of module whose attribute is being shadowed, if any.
        """
        if hasattr(self, name) and already_found:
            return f"{type(self).__module__}.{type(self).__name__}"
        else:
            return None

    def _get_indices(self, indices: VecEnvIndices) -> Iterable[int]:
        """
        Convert a flexibly-typed reference to environment indices to an implied list of indices.

        :param indices: refers to indices of envs.
        :return: the implied list of indices.
        """
        if indices is None:
            indices = range(self.num_envs)
        elif isinstance(indices, int):
            indices = [indices]
        return indices


class VecEnvWrapper(VecEnv):
    """
    Vectorized environment base class

    :param venv: the vectorized environment to wrap
    :param observation_space: the observation space (can be None to load from venv)
    :param action_space: the action space (can be None to load from venv)
    """

    def __init__(
        self,
        venv: VecEnv,
<<<<<<< HEAD
        observation_space: Optional[gym.spaces.Space] = None,
        action_space: Optional[gym.spaces.Space] = None,
        render_mode: Optional[str] = None,
=======
        observation_space: Optional[spaces.Space] = None,
        action_space: Optional[spaces.Space] = None,
>>>>>>> 4fa17dcf
    ):
        self.venv = venv
        VecEnv.__init__(
            self,
            num_envs=venv.num_envs,
            observation_space=observation_space or venv.observation_space,
            action_space=action_space or venv.action_space,
            render_mode=render_mode,
        )
        self.class_attributes = dict(inspect.getmembers(self.__class__))

    def step_async(self, actions: np.ndarray) -> None:
        self.venv.step_async(actions)

    @abstractmethod
    def reset(self) -> VecEnvObs:
        pass

    @abstractmethod
    def step_wait(self) -> VecEnvStepReturn:
        pass

    def seed(self, seed: Optional[int] = None) -> List[Union[None, int]]:
        return self.venv.seed(seed)

    def close(self) -> None:
        return self.venv.close()

    def render(self, mode: Optional[str] = None) -> Optional[np.ndarray]:
        return self.venv.render(mode=mode)

    def get_images(self) -> Sequence[Optional[np.ndarray]]:
        return self.venv.get_images()

    def get_attr(self, attr_name: str, indices: VecEnvIndices = None) -> List[Any]:
        return self.venv.get_attr(attr_name, indices)

    def set_attr(self, attr_name: str, value: Any, indices: VecEnvIndices = None) -> None:
        return self.venv.set_attr(attr_name, value, indices)

    def env_method(self, method_name: str, *method_args, indices: VecEnvIndices = None, **method_kwargs) -> List[Any]:
        return self.venv.env_method(method_name, *method_args, indices=indices, **method_kwargs)

    def env_is_wrapped(self, wrapper_class: Type[gym.Wrapper], indices: VecEnvIndices = None) -> List[bool]:
        return self.venv.env_is_wrapped(wrapper_class, indices=indices)

    def __getattr__(self, name: str) -> Any:
        """Find attribute from wrapped venv(s) if this wrapper does not have it.
        Useful for accessing attributes from venvs which are wrapped with multiple wrappers
        which have unique attributes of interest.
        """
        blocked_class = self.getattr_depth_check(name, already_found=False)
        if blocked_class is not None:
            own_class = f"{type(self).__module__}.{type(self).__name__}"
            error_str = (
                f"Error: Recursive attribute lookup for {name} from {own_class} is "
                f"ambiguous and hides attribute from {blocked_class}"
            )
            raise AttributeError(error_str)

        return self.getattr_recursive(name)

    def _get_all_attributes(self) -> Dict[str, Any]:
        """Get all (inherited) instance and class attributes

        :return: all_attributes
        """
        all_attributes = self.__dict__.copy()
        all_attributes.update(self.class_attributes)
        return all_attributes

    def getattr_recursive(self, name: str) -> Any:
        """Recursively check wrappers to find attribute.

        :param name: name of attribute to look for
        :return: attribute
        """
        all_attributes = self._get_all_attributes()
        if name in all_attributes:  # attribute is present in this wrapper
            attr = getattr(self, name)
        elif hasattr(self.venv, "getattr_recursive"):
            # Attribute not present, child is wrapper. Call getattr_recursive rather than getattr
            # to avoid a duplicate call to getattr_depth_check.
            attr = self.venv.getattr_recursive(name)
        else:  # attribute not present, child is an unwrapped VecEnv
            attr = getattr(self.venv, name)

        return attr

    def getattr_depth_check(self, name: str, already_found: bool) -> str:
        """See base class.

        :return: name of module whose attribute is being shadowed, if any.
        """
        all_attributes = self._get_all_attributes()
        if name in all_attributes and already_found:
            # this venv's attribute is being hidden because of a higher venv.
            shadowed_wrapper_class = f"{type(self).__module__}.{type(self).__name__}"
        elif name in all_attributes and not already_found:
            # we have found the first reference to the attribute. Now check for duplicates.
            shadowed_wrapper_class = self.venv.getattr_depth_check(name, True)
        else:
            # this wrapper does not have the attribute. Keep searching.
            shadowed_wrapper_class = self.venv.getattr_depth_check(name, already_found)

        return shadowed_wrapper_class


class CloudpickleWrapper:
    """
    Uses cloudpickle to serialize contents (otherwise multiprocessing tries to use pickle)

    :param var: the variable you wish to wrap for pickling with cloudpickle
    """

    def __init__(self, var: Any):
        self.var = var

    def __getstate__(self) -> Any:
        return cloudpickle.dumps(self.var)

    def __setstate__(self, var: Any) -> None:
        self.var = cloudpickle.loads(var)<|MERGE_RESOLUTION|>--- conflicted
+++ resolved
@@ -56,17 +56,13 @@
 
     metadata = {"render_modes": ["human", "rgb_array"]}
 
-<<<<<<< HEAD
     def __init__(
         self,
         num_envs: int,
-        observation_space: gym.spaces.Space,
-        action_space: gym.spaces.Space,
+        observation_space: spaces.Space,
+        action_space: spaces.Space,
         render_mode: Optional[str] = None,
     ):
-=======
-    def __init__(self, num_envs: int, observation_space: spaces.Space, action_space: spaces.Space):
->>>>>>> 4fa17dcf
         self.num_envs = num_envs
         self.observation_space = observation_space
         self.action_space = action_space
@@ -295,14 +291,9 @@
     def __init__(
         self,
         venv: VecEnv,
-<<<<<<< HEAD
-        observation_space: Optional[gym.spaces.Space] = None,
-        action_space: Optional[gym.spaces.Space] = None,
-        render_mode: Optional[str] = None,
-=======
         observation_space: Optional[spaces.Space] = None,
         action_space: Optional[spaces.Space] = None,
->>>>>>> 4fa17dcf
+        render_mode: Optional[str] = None,
     ):
         self.venv = venv
         VecEnv.__init__(
