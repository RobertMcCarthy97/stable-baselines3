from collections import OrderedDict
from copy import deepcopy
from typing import Any, Callable, List, Optional, Sequence, Type, Union

import gym
import numpy as np

from stable_baselines3.common.vec_env.base_vec_env import VecEnv, VecEnvIndices, VecEnvObs, VecEnvStepReturn
from stable_baselines3.common.vec_env.util import copy_obs_dict, dict_to_obs, obs_space_info


class DummyVecEnv(VecEnv):
    """
    Creates a simple vectorized wrapper for multiple environments, calling each environment in sequence on the current
    Python process. This is useful for computationally simple environment such as ``cartpole-v1``,
    as the overhead of multiprocess or multithread outweighs the environment computation time.
    This can also be used for RL methods that
    require a vectorized environment, but that you want a single environments to train with.

    :param env_fns: a list of functions
        that return environments to vectorize
    """

    def __init__(self, env_fns: List[Callable[[], gym.Env]]):
        self.envs = [fn() for fn in env_fns]
        env = self.envs[0]
        VecEnv.__init__(self, len(env_fns), env.observation_space, env.action_space)
        obs_space = env.observation_space
        self.keys, shapes, dtypes = obs_space_info(obs_space)

        self.buf_obs = OrderedDict([(k, np.zeros((self.num_envs,) + tuple(shapes[k]), dtype=dtypes[k])) for k in self.keys])
        self.buf_dones = np.zeros((self.num_envs,), dtype=bool)
        self.buf_rews = np.zeros((self.num_envs,), dtype=np.float32)
        self.buf_infos = [{} for _ in range(self.num_envs)]
        self.actions = None
        self.metadata = env.metadata

    def step_async(self, actions: np.ndarray) -> None:
        self.actions = actions

    def step_wait(self) -> VecEnvStepReturn:
        for env_idx in range(self.num_envs):
            obs, self.buf_rews[env_idx], self.buf_dones[env_idx], self.buf_infos[env_idx] = self.envs[env_idx].step(
                self.actions[env_idx]
            )
            if self.buf_dones[env_idx]:
                # save final observation where user can get it, then reset
                self.buf_infos[env_idx]["terminal_observation"] = obs
                obs = self.envs[env_idx].reset()
            self._save_obs(env_idx, obs)
        return (self._obs_from_buf(), np.copy(self.buf_rews), np.copy(self.buf_dones), deepcopy(self.buf_infos))

    def seed(self, seed: Optional[int] = None) -> List[Union[None, int]]:
<<<<<<< HEAD
        # Avoid circular import
        from stable_baselines3.common.utils import compat_gym_seed

        seeds = list()
=======
        if seed is None:
            seed = np.random.randint(0, 2**32 - 1)
        seeds = []
>>>>>>> ed308a71
        for idx, env in enumerate(self.envs):
            seeds.append(compat_gym_seed(env, seed=seed + idx))
        return seeds

    def reset(self) -> VecEnvObs:
        for env_idx in range(self.num_envs):
            obs = self.envs[env_idx].reset()
            self._save_obs(env_idx, obs)
        return self._obs_from_buf()

    def close(self) -> None:
        for env in self.envs:
            env.close()

    def get_images(self) -> Sequence[np.ndarray]:
        return [env.render(mode="rgb_array") for env in self.envs]

    def render(self, mode: str = "human") -> Optional[np.ndarray]:
        """
        Gym environment rendering. If there are multiple environments then
        they are tiled together in one image via ``BaseVecEnv.render()``.
        Otherwise (if ``self.num_envs == 1``), we pass the render call directly to the
        underlying environment.

        Therefore, some arguments such as ``mode`` will have values that are valid
        only when ``num_envs == 1``.

        :param mode: The rendering type.
        """
        if self.num_envs == 1:
            return self.envs[0].render(mode=mode)
        else:
            return super().render(mode=mode)

    def _save_obs(self, env_idx: int, obs: VecEnvObs) -> None:
        for key in self.keys:
            if key is None:
                self.buf_obs[key][env_idx] = obs
            else:
                self.buf_obs[key][env_idx] = obs[key]

    def _obs_from_buf(self) -> VecEnvObs:
        return dict_to_obs(self.observation_space, copy_obs_dict(self.buf_obs))

    def get_attr(self, attr_name: str, indices: VecEnvIndices = None) -> List[Any]:
        """Return attribute from vectorized environment (see base class)."""
        target_envs = self._get_target_envs(indices)
        return [getattr(env_i, attr_name) for env_i in target_envs]

    def set_attr(self, attr_name: str, value: Any, indices: VecEnvIndices = None) -> None:
        """Set attribute inside vectorized environments (see base class)."""
        target_envs = self._get_target_envs(indices)
        for env_i in target_envs:
            setattr(env_i, attr_name, value)

    def env_method(self, method_name: str, *method_args, indices: VecEnvIndices = None, **method_kwargs) -> List[Any]:
        """Call instance methods of vectorized environments."""
        target_envs = self._get_target_envs(indices)
        return [getattr(env_i, method_name)(*method_args, **method_kwargs) for env_i in target_envs]

    def env_is_wrapped(self, wrapper_class: Type[gym.Wrapper], indices: VecEnvIndices = None) -> List[bool]:
        """Check if worker environments are wrapped with a given wrapper"""
        target_envs = self._get_target_envs(indices)
        # Import here to avoid a circular import
        from stable_baselines3.common import env_util

        return [env_util.is_wrapped(env_i, wrapper_class) for env_i in target_envs]

    def _get_target_envs(self, indices: VecEnvIndices) -> List[gym.Env]:
        indices = self._get_indices(indices)
        return [self.envs[i] for i in indices]<|MERGE_RESOLUTION|>--- conflicted
+++ resolved
@@ -51,16 +51,12 @@
         return (self._obs_from_buf(), np.copy(self.buf_rews), np.copy(self.buf_dones), deepcopy(self.buf_infos))
 
     def seed(self, seed: Optional[int] = None) -> List[Union[None, int]]:
-<<<<<<< HEAD
         # Avoid circular import
         from stable_baselines3.common.utils import compat_gym_seed
 
-        seeds = list()
-=======
         if seed is None:
             seed = np.random.randint(0, 2**32 - 1)
         seeds = []
->>>>>>> ed308a71
         for idx, env in enumerate(self.envs):
             seeds.append(compat_gym_seed(env, seed=seed + idx))
         return seeds
