--- conflicted
+++ resolved
@@ -135,21 +135,15 @@
             obs, info = self.env.reset(**kwargs)
         else:
             # no-op step to advance from terminal/lost life state
-<<<<<<< HEAD
-            obs, _, _, _, info = self.env.step(0)
-        self.lives = self.env.unwrapped.ale.lives()  # type: ignore[attr-defined]
-        return obs, info
-=======
-            obs, _, done, _ = self.env.step(0)
+            obs, _, terminated, truncated, _ = self.env.step(0)
 
             # The no-op step can lead to a game over, so we need to check it again
             # to see if we should reset the environment and avoid the
             # monitor.py `RuntimeError: Tried to step environment that needs reset`
-            if done:
-                obs = self.env.reset(**kwargs)
-        self.lives = self.env.unwrapped.ale.lives()
-        return obs
->>>>>>> bea3c44b
+            if terminated or truncated:
+                obs, info = self.env.reset(**kwargs)
+        self.lives = self.env.unwrapped.ale.lives()  # type: ignore[attr-defined]
+        return obs, info
 
 
 class MaxAndSkipEnv(gym.Wrapper):
@@ -196,12 +190,6 @@
 
         return max_frame, total_reward, terminated, truncated, info
 
-<<<<<<< HEAD
-    def reset(self, **kwargs) -> Gym26ResetReturn:
-        return self.env.reset(**kwargs)
-
-=======
->>>>>>> bea3c44b
 
 class ClipRewardEnv(gym.RewardWrapper):
     """
@@ -299,18 +287,12 @@
         clip_reward: bool = True,
         action_repeat_probability: float = 0.0,
     ) -> None:
-<<<<<<< HEAD
-        if noop_max > 0:
-            env = NoopResetEnv(env, noop_max=noop_max)
-        if frame_skip > 0:
-=======
         if action_repeat_probability > 0.0:
             env = StickyActionEnv(env, action_repeat_probability)
         if noop_max > 0:
             env = NoopResetEnv(env, noop_max=noop_max)
         # frame_skip=1 is the same as no frame-skip (action repeat)
         if frame_skip > 1:
->>>>>>> bea3c44b
             env = MaxAndSkipEnv(env, skip=frame_skip)
         if terminal_on_life_loss:
             env = EpisodicLifeEnv(env)
