import warnings
from typing import Any, Dict, Union

import gym
import numpy as np
from gym import spaces

from stable_baselines3.common.preprocessing import is_image_space_channels_first
from stable_baselines3.common.vec_env import DummyVecEnv, VecCheckNan


def _is_numpy_array_space(space: spaces.Space) -> bool:
    """
    Returns False if provided space is not representable as a single numpy array
    (e.g. Dict and Tuple spaces return False)
    """
    return not isinstance(space, (spaces.Dict, spaces.Tuple))


def _check_image_input(observation_space: spaces.Box, key: str = "") -> None:
    """
    Check that the input will be compatible with Stable-Baselines
    when the observation is apparently an image.
    """
    if observation_space.dtype != np.uint8:
        warnings.warn(
            f"It seems that your observation {key} is an image but the `dtype` "
            "of your observation_space is not `np.uint8`. "
            "If your observation is not an image, we recommend you to flatten the observation "
            "to have only a 1D vector"
        )

    if np.any(observation_space.low != 0) or np.any(observation_space.high != 255):
        warnings.warn(
            f"It seems that your observation space {key} is an image but the "
            "upper and lower bounds are not in [0, 255]. "
            "Because the CNN policy normalize automatically the observation "
            "you may encounter issue if the values are not in that range."
        )

    non_channel_idx = 0
    # Check only if width/height of the image is big enough
    if is_image_space_channels_first(observation_space):
        non_channel_idx = -1

    if observation_space.shape[non_channel_idx] < 36 or observation_space.shape[1] < 36:
        warnings.warn(
            "The minimal resolution for an image is 36x36 for the default `CnnPolicy`. "
            "You might need to use a custom feature extractor "
            "cf. https://stable-baselines3.readthedocs.io/en/master/guide/custom_policy.html"
        )


def _check_unsupported_spaces(env: gym.Env, observation_space: spaces.Space, action_space: spaces.Space) -> None:
    """Emit warnings when the observation space or action space used is not supported by Stable-Baselines."""

    if isinstance(observation_space, spaces.Dict):
        nested_dict = False
        for space in observation_space.spaces.values():
            if isinstance(space, spaces.Dict):
                nested_dict = True
        if nested_dict:
            warnings.warn(
                "Nested observation spaces are not supported by Stable Baselines3 "
                "(Dict spaces inside Dict space). "
                "You should flatten it to have only one level of keys."
                "For example, `dict(space1=dict(space2=Box(), space3=Box()), spaces4=Discrete())` "
                "is not supported but `dict(space2=Box(), spaces3=Box(), spaces4=Discrete())` is."
            )

    if isinstance(observation_space, spaces.Tuple):
        warnings.warn(
            "The observation space is a Tuple,"
            "this is currently not supported by Stable Baselines3. "
            "However, you can convert it to a Dict observation space "
            "(cf. https://github.com/openai/gym/blob/master/gym/spaces/dict.py). "
            "which is supported by SB3."
        )

    if not _is_numpy_array_space(action_space):
        warnings.warn(
            "The action space is not based off a numpy array. Typically this means it's either a Dict or Tuple space. "
            "This type of action space is currently not supported by Stable Baselines 3. You should try to flatten the "
            "action using a wrapper."
        )


def _check_nan(env: gym.Env) -> None:
    """Check for Inf and NaN using the VecWrapper."""
    vec_env = VecCheckNan(DummyVecEnv([lambda: env]))
    for _ in range(10):
        action = np.array([env.action_space.sample()])
        _, _, _, _ = vec_env.step(action)


def _is_goal_env(env: gym.Env) -> bool:
    """
    Check if the env uses the convention for goal-conditioned envs (previously, the gym.GoalEnv interface)
    """
<<<<<<< HEAD
=======
    if isinstance(env, gym.Wrapper):  # We need to unwrap the env since gym.Wrapper has the compute_reward method
        return _is_goal_env(env.unwrapped)
>>>>>>> e3b24829
    return hasattr(env, "compute_reward")


def _check_goal_env_obs(obs: dict, observation_space: spaces.Dict, method_name: str) -> None:
    """
    Check that an environment implementing the `compute_rewards()` method
    (previously known as GoalEnv in gym) contains three elements,
    namely `observation`, `desired_goal`, and `achieved_goal`.
    """
    assert len(observation_space.spaces) == 3, (
        "A goal conditioned env must contain 3 observation keys: `observation`, `desired_goal`, and `achieved_goal`."
        f"The current observation contains {len(observation_space.spaces)} keys: {list(observation_space.spaces.keys())}"
    )

    for key in ["observation", "achieved_goal", "desired_goal"]:
        if key not in observation_space.spaces:
            raise AssertionError(
                f"The observation returned by the `{method_name}()` method of a goal-conditioned env requires the '{key}' "
                "key to be part of the observation dictionary. "
                f"Current keys are {list(observation_space.spaces.keys())}"
            )


def _check_goal_env_compute_reward(
    obs: Dict[str, Union[np.ndarray, int]],
    env: gym.Env,
    reward: float,
    info: Dict[str, Any],
):
    """
    Check that reward is computed with `compute_reward`
    and that the implementation is vectorized.
    """
    achieved_goal, desired_goal = obs["achieved_goal"], obs["desired_goal"]
    assert reward == env.compute_reward(  # type: ignore[attr-defined]
        achieved_goal, desired_goal, info
    ), "The reward was not computed with `compute_reward()`"

    achieved_goal, desired_goal = np.array(achieved_goal), np.array(desired_goal)
    batch_achieved_goals = np.array([achieved_goal, achieved_goal])
    batch_desired_goals = np.array([desired_goal, desired_goal])
    if isinstance(achieved_goal, int) or len(achieved_goal.shape) == 0:
        batch_achieved_goals = batch_achieved_goals.reshape(2, 1)
        batch_desired_goals = batch_desired_goals.reshape(2, 1)
    batch_infos = np.array([info, info])
    rewards = env.compute_reward(batch_achieved_goals, batch_desired_goals, batch_infos)  # type: ignore[attr-defined]
    assert rewards.shape == (2,), f"Unexpected shape for vectorized computation of reward: {rewards.shape} != (2,)"
    assert rewards[0] == reward, f"Vectorized computation of reward differs from single computation: {rewards[0]} != {reward}"


<<<<<<< HEAD
def _check_obs(
    obs: Union[tuple, dict, np.ndarray, int],
    observation_space: spaces.Space,
    method_name: str,
) -> None:
=======
def _check_obs(obs: Union[tuple, dict, np.ndarray, int], observation_space: spaces.Space, method_name: str) -> None:
>>>>>>> e3b24829
    """
    Check that the observation returned by the environment
    correspond to the declared one.
    """
    if not isinstance(observation_space, spaces.Tuple):
        assert not isinstance(
            obs, tuple
        ), f"The observation returned by the `{method_name}()` method should be a single value, not a tuple"

    # The check for a GoalEnv is done by the base class
    if isinstance(observation_space, spaces.Discrete):
        assert isinstance(obs, int), f"The observation returned by `{method_name}()` method must be an int"
    elif _is_numpy_array_space(observation_space):
        assert isinstance(obs, np.ndarray), f"The observation returned by `{method_name}()` method must be a numpy array"

    assert observation_space.contains(
        obs
    ), f"The observation returned by the `{method_name}()` method does not match the given observation space"


def _check_box_obs(observation_space: spaces.Box, key: str = "") -> None:
    """
    Check that the observation space is correctly formatted
    when dealing with a ``Box()`` space. In particular, it checks:
    - that the dimensions are big enough when it is an image, and that the type matches
    - that the observation has an expected shape (warn the user if not)
    """
    # If image, check the low and high values, the type and the number of channels
    # and the shape (minimal value)
    if len(observation_space.shape) == 3:
        _check_image_input(observation_space)

    if len(observation_space.shape) not in [1, 3]:
        warnings.warn(
            f"Your observation {key} has an unconventional shape (neither an image, nor a 1D vector). "
            "We recommend you to flatten the observation "
            "to have only a 1D vector or use a custom policy to properly process the data."
        )


def _check_returned_values(env: gym.Env, observation_space: spaces.Space, action_space: spaces.Space) -> None:
    """
    Check the returned values by the env when calling `.reset()` or `.step()` methods.
    """
    # because env inherits from gym.Env, we assume that `reset()` and `step()` methods exists
<<<<<<< HEAD
    reset_returns = env.reset()
    assert isinstance(reset_returns, tuple), "`reset()` must return a tuple (obs, info)"
    assert len(reset_returns) == 2, f"`reset()` must return a tuple of size 2 (obs, info), not {len(reset_returns)}"
    obs, info = reset_returns
    assert isinstance(info, dict), "The second element of the tuple return by `reset()` must be a dictionary"
=======
    obs = env.reset()
>>>>>>> e3b24829

    if _is_goal_env(env):
        # Make mypy happy, already checked
        assert isinstance(observation_space, spaces.Dict)
        _check_goal_env_obs(obs, observation_space, "reset")
    elif isinstance(observation_space, spaces.Dict):
        assert isinstance(obs, dict), "The observation returned by `reset()` must be a dictionary"

        if not obs.keys() == observation_space.spaces.keys():
            raise AssertionError(
                "The observation keys returned by `reset()` must match the observation "
                f"space keys: {obs.keys()} != {observation_space.spaces.keys()}"
            )

        for key in observation_space.spaces.keys():
            try:
                _check_obs(obs[key], observation_space.spaces[key], "reset")
            except AssertionError as e:
                raise AssertionError(f"Error while checking key={key}: " + str(e)) from e
    else:
        _check_obs(obs, observation_space, "reset")

    # Sample a random action
    action = action_space.sample()
    data = env.step(action)

    assert len(data) == 5, "The `step()` method must return four values: obs, reward, terminated, truncated, info"

    # Unpack
<<<<<<< HEAD
    obs, reward, terminated, truncated, info = data
=======
    obs, reward, done, info = data
>>>>>>> e3b24829

    if _is_goal_env(env):
        # Make mypy happy, already checked
        assert isinstance(observation_space, spaces.Dict)
        _check_goal_env_obs(obs, observation_space, "step")
        _check_goal_env_compute_reward(obs, env, reward, info)
    elif isinstance(observation_space, spaces.Dict):
        assert isinstance(obs, dict), "The observation returned by `step()` must be a dictionary"

        if not obs.keys() == observation_space.spaces.keys():
            raise AssertionError(
                "The observation keys returned by `step()` must match the observation "
                f"space keys: {obs.keys()} != {observation_space.spaces.keys()}"
            )

        for key in observation_space.spaces.keys():
            try:
                _check_obs(obs[key], observation_space.spaces[key], "step")
            except AssertionError as e:
                raise AssertionError(f"Error while checking key={key}: " + str(e)) from e

    else:
        _check_obs(obs, observation_space, "step")

    # We also allow int because the reward will be cast to float
    assert isinstance(reward, (float, int)), "The reward returned by `step()` must be a float"
    assert isinstance(terminated, bool), "The `terminated` signal must be a boolean"
    assert isinstance(truncated, bool), "The `truncated` signal must be a boolean"
    assert isinstance(info, dict), "The `info` returned by `step()` must be a python dictionary"

    # Goal conditioned env
<<<<<<< HEAD
    if hasattr(env, "compute_reward"):
=======
    if _is_goal_env(env):
>>>>>>> e3b24829
        assert reward == env.compute_reward(obs["achieved_goal"], obs["desired_goal"], info)


def _check_spaces(env: gym.Env) -> None:
    """
    Check that the observation and action spaces are defined and inherit from gym.spaces.Space. For
    envs that follow the goal-conditioned standard (previously, the gym.GoalEnv interface) we check
    the observation space is gym.spaces.Dict
    """
    # Helper to link to the code, because gym has no proper documentation
    gym_spaces = " cf https://github.com/openai/gym/blob/master/gym/spaces/"

    assert hasattr(env, "observation_space"), "You must specify an observation space (cf gym.spaces)" + gym_spaces
    assert hasattr(env, "action_space"), "You must specify an action space (cf gym.spaces)" + gym_spaces

    assert isinstance(env.observation_space, spaces.Space), "The observation space must inherit from gym.spaces" + gym_spaces
    assert isinstance(env.action_space, spaces.Space), "The action space must inherit from gym.spaces" + gym_spaces

    if _is_goal_env(env):
        assert isinstance(
            env.observation_space, spaces.Dict
        ), "Goal conditioned envs (previously gym.GoalEnv) require the observation space to be gym.spaces.Dict"


# Check render cannot be covered by CI
def _check_render(env: gym.Env, warn: bool = True, headless: bool = False) -> None:  # pragma: no cover
    """
    Check the declared render modes and the `render()`/`close()`
    method of the environment.

    :param env: The environment to check
    :param warn: Whether to output additional warnings
    :param headless: Whether to disable render modes
        that require a graphical interface. False by default.
    """
    render_modes = env.metadata.get("render.modes")
    if render_modes is None:
        if warn:
            warnings.warn(
                "No render modes was declared in the environment "
                " (env.metadata['render.modes'] is None or not defined), "
                "you may have trouble when calling `.render()`"
            )

    else:
        # FIXME: render check need to be updated
        # # Don't check render mode that require a
        # # graphical interface (useful for CI)
        # if headless and "human" in render_modes:
        #     render_modes.remove("human")
        # # Check all declared render modes
        # for render_mode in render_modes:
        #     env.render(mode=render_mode)
        # env.close()
        pass


def check_env(env: gym.Env, warn: bool = True, skip_render_check: bool = True) -> None:
    """
    Check that an environment follows Gym API.
    This is particularly useful when using a custom environment.
    Please take a look at https://github.com/openai/gym/blob/master/gym/core.py
    for more information about the API.

    It also optionally check that the environment is compatible with Stable-Baselines.

    :param env: The Gym environment that will be checked
    :param warn: Whether to output additional warnings
        mainly related to the interaction with Stable Baselines
    :param skip_render_check: Whether to skip the checks for the render method.
        True by default (useful for the CI)
    """
    assert isinstance(
        env, gym.Env
    ), "Your environment must inherit from the gym.Env class cf https://github.com/openai/gym/blob/master/gym/core.py"

    # ============= Check the spaces (observation and action) ================
    _check_spaces(env)

    # Define aliases for convenience
    observation_space = env.observation_space
    action_space = env.action_space

    # Warn the user if needed.
    # A warning means that the environment may run but not work properly with Stable Baselines algorithms
    if warn:
        _check_unsupported_spaces(env, observation_space, action_space)

        obs_spaces = observation_space.spaces if isinstance(observation_space, spaces.Dict) else {"": observation_space}
        for key, space in obs_spaces.items():
            if isinstance(space, spaces.Box):
                _check_box_obs(space, key)

        # Check for the action space, it may lead to hard-to-debug issues
        if isinstance(action_space, spaces.Box) and (
            np.any(np.abs(action_space.low) != np.abs(action_space.high))
            or np.any(action_space.low != -1)
            or np.any(action_space.high != 1)
        ):
            warnings.warn(
                "We recommend you to use a symmetric and normalized Box action space (range=[-1, 1]) "
                "cf https://stable-baselines3.readthedocs.io/en/master/guide/rl_tips.html"
            )

        if isinstance(action_space, spaces.Box):
            assert np.all(
                np.isfinite(np.array([action_space.low, action_space.high]))
            ), "Continuous action space must have a finite lower and upper bound"

        if isinstance(action_space, spaces.Box) and action_space.dtype != np.dtype(np.float32):
            warnings.warn(
                f"Your action space has dtype {action_space.dtype}, we recommend using np.float32 to avoid cast errors."
            )

    # ============ Check the returned values ===============
    _check_returned_values(env, observation_space, action_space)

    # ==== Check the render method and the declared render modes ====
    if not skip_render_check:
        _check_render(env, warn=warn)  # pragma: no cover

    # The check only works with numpy arrays
    if _is_numpy_array_space(observation_space) and _is_numpy_array_space(action_space):
        _check_nan(env)<|MERGE_RESOLUTION|>--- conflicted
+++ resolved
@@ -97,11 +97,8 @@
     """
     Check if the env uses the convention for goal-conditioned envs (previously, the gym.GoalEnv interface)
     """
-<<<<<<< HEAD
-=======
     if isinstance(env, gym.Wrapper):  # We need to unwrap the env since gym.Wrapper has the compute_reward method
         return _is_goal_env(env.unwrapped)
->>>>>>> e3b24829
     return hasattr(env, "compute_reward")
 
 
@@ -152,15 +149,7 @@
     assert rewards[0] == reward, f"Vectorized computation of reward differs from single computation: {rewards[0]} != {reward}"
 
 
-<<<<<<< HEAD
-def _check_obs(
-    obs: Union[tuple, dict, np.ndarray, int],
-    observation_space: spaces.Space,
-    method_name: str,
-) -> None:
-=======
 def _check_obs(obs: Union[tuple, dict, np.ndarray, int], observation_space: spaces.Space, method_name: str) -> None:
->>>>>>> e3b24829
     """
     Check that the observation returned by the environment
     correspond to the declared one.
@@ -206,15 +195,11 @@
     Check the returned values by the env when calling `.reset()` or `.step()` methods.
     """
     # because env inherits from gym.Env, we assume that `reset()` and `step()` methods exists
-<<<<<<< HEAD
     reset_returns = env.reset()
     assert isinstance(reset_returns, tuple), "`reset()` must return a tuple (obs, info)"
     assert len(reset_returns) == 2, f"`reset()` must return a tuple of size 2 (obs, info), not {len(reset_returns)}"
     obs, info = reset_returns
     assert isinstance(info, dict), "The second element of the tuple return by `reset()` must be a dictionary"
-=======
-    obs = env.reset()
->>>>>>> e3b24829
 
     if _is_goal_env(env):
         # Make mypy happy, already checked
@@ -244,11 +229,7 @@
     assert len(data) == 5, "The `step()` method must return four values: obs, reward, terminated, truncated, info"
 
     # Unpack
-<<<<<<< HEAD
     obs, reward, terminated, truncated, info = data
-=======
-    obs, reward, done, info = data
->>>>>>> e3b24829
 
     if _is_goal_env(env):
         # Make mypy happy, already checked
@@ -280,11 +261,7 @@
     assert isinstance(info, dict), "The `info` returned by `step()` must be a python dictionary"
 
     # Goal conditioned env
-<<<<<<< HEAD
-    if hasattr(env, "compute_reward"):
-=======
     if _is_goal_env(env):
->>>>>>> e3b24829
         assert reward == env.compute_reward(obs["achieved_goal"], obs["desired_goal"], info)
 
 
