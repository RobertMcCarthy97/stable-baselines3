--- conflicted
+++ resolved
@@ -121,11 +121,7 @@
         self.right_possible = [0, 1, 2, 12, 13, 14]
         self.up_possible = [4, 8, 12, 7, 11, 15]
 
-<<<<<<< HEAD
-    def step(self, action: Union[int, float, np.ndarray]) -> Gym26StepReturn:
-=======
-    def step(self, action: Union[float, np.ndarray]) -> GymStepReturn:
->>>>>>> 92f7a6f2
+    def step(self, action: Union[float, np.ndarray]) -> Gym26StepReturn:
         """
         Run one timestep of the environment's dynamics. When end of
         episode is reached, you are responsible for calling `reset()`
