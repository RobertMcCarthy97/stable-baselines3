from typing import Any, Callable, Dict, List, Optional, Tuple, Type, Union

import numpy as np
import torch as th
from torch.nn import functional as F
from tqdm import tqdm

from stable_baselines3.common import logger
from stable_baselines3.common.buffers import ReplayBuffer
from stable_baselines3.common.noise import ActionNoise
from stable_baselines3.common.off_policy_algorithm import OffPolicyAlgorithm
from stable_baselines3.common.preprocessing import get_action_dim
from stable_baselines3.common.type_aliases import GymEnv, MaybeCallback, ReplayBufferSamples
from stable_baselines3.common.utils import polyak_update
from stable_baselines3.sac.policies import SACPolicy


class SAC(OffPolicyAlgorithm):
    """
    Soft Actor-Critic (SAC)
    Off-Policy Maximum Entropy Deep Reinforcement Learning with a Stochastic Actor,
    This implementation borrows code from original implementation (https://github.com/haarnoja/sac)
    from OpenAI Spinning Up (https://github.com/openai/spinningup), from the softlearning repo
    (https://github.com/rail-berkeley/softlearning/)
    and from Stable Baselines (https://github.com/hill-a/stable-baselines)
    Paper: https://arxiv.org/abs/1801.01290
    Introduction to SAC: https://spinningup.openai.com/en/latest/algorithms/sac.html

    Note: we use double q target and not value target as discussed
    in https://github.com/hill-a/stable-baselines/issues/270

    :param policy: (SACPolicy or str) The policy model to use (MlpPolicy, CnnPolicy, ...)
    :param env: (GymEnv or str) The environment to learn from (if registered in Gym, can be str)
    :param learning_rate: (float or callable) learning rate for adam optimizer,
        the same learning rate will be used for all networks (Q-Values, Actor and Value function)
        it can be a function of the current progress remaining (from 1 to 0)
    :param buffer_size: (int) size of the replay buffer
    :param learning_starts: (int) how many steps of the model to collect transitions for before learning starts
    :param batch_size: (int) Minibatch size for each gradient update
    :param tau: (float) the soft update coefficient ("Polyak update", between 0 and 1)
    :param gamma: (float) the discount factor
    :param train_freq: (int) Update the model every ``train_freq`` steps. Set to `-1` to disable.
    :param gradient_steps: (int) How many gradient steps to do after each rollout
        (see ``train_freq`` and ``n_episodes_rollout``)
        Set to ``-1`` means to do as many gradient steps as steps done in the environment
        during the rollout.
    :param n_episodes_rollout: (int) Update the model every ``n_episodes_rollout`` episodes.
        Note that this cannot be used at the same time as ``train_freq``. Set to `-1` to disable.
    :param action_noise: (ActionNoise) the action noise type (None by default), this can help
        for hard exploration problem. Cf common.noise for the different action noise type.
    :param optimize_memory_usage: (bool) Enable a memory efficient variant of the replay buffer
        at a cost of more complexity.
        See https://github.com/DLR-RM/stable-baselines3/issues/37#issuecomment-637501195
    :param ent_coef: (str or float) Entropy regularization coefficient. (Equivalent to
        inverse of reward scale in the original SAC paper.)  Controlling exploration/exploitation trade-off.
        Set it to 'auto' to learn it automatically (and 'auto_0.1' for using 0.1 as initial value)
    :param target_update_interval: (int) update the target network every ``target_network_update_freq``
        gradient steps.
    :param target_entropy: (str or float) target entropy when learning ``ent_coef`` (``ent_coef = 'auto'``)
    :param use_sde: (bool) Whether to use generalized State Dependent Exploration (gSDE)
        instead of action noise exploration (default: False)
    :param sde_sample_freq: (int) Sample a new noise matrix every n steps when using gSDE
        Default: -1 (only sample at the beginning of the rollout)
    :param use_sde_at_warmup: (bool) Whether to use gSDE instead of uniform sampling
        during the warm up phase (before learning starts)
    :param create_eval_env: (bool) Whether to create a second environment that will be
        used for evaluating the agent periodically. (Only available when passing string for the environment)
    :param policy_kwargs: (dict) additional arguments to be passed to the policy on creation
    :param verbose: (int) the verbosity level: 0 no output, 1 info, 2 debug
    :param seed: (int) Seed for the pseudo random generators
    :param device: (str or th.device) Device (cpu, cuda, ...) on which the code should be run.
        Setting it to auto, the code will be run on the GPU if possible.
    :param _init_setup_model: (bool) Whether or not to build the network at the creation of the instance
    """

    def __init__(
        self,
        policy: Union[str, Type[SACPolicy]],
        env: Union[GymEnv, str],
        learning_rate: Union[float, Callable] = 3e-4,
        buffer_size: int = int(1e6),
        learning_starts: int = 100,
        batch_size: int = 256,
        tau: float = 0.005,
        gamma: float = 0.99,
        train_freq: int = 1,
        gradient_steps: int = 1,
        n_episodes_rollout: int = -1,
        action_noise: Optional[ActionNoise] = None,
        optimize_memory_usage: bool = False,
        replay_buffer_class: Optional[Type[ReplayBuffer]] = None,
        replay_buffer_kwargs: Optional[Dict[str, Any]] = None,
        ent_coef: Union[str, float] = "auto",
        target_update_interval: int = 1,
        target_entropy: Union[str, float] = "auto",
        initial_alpha: float = 5.0,
        alpha_threshold: float = 10.0,
        alpha_coef: Union[str, float] = "auto",
        n_action_samples: int = 10,
        use_cql: bool = False,
        use_sde: bool = False,
        sde_sample_freq: int = -1,
        use_sde_at_warmup: bool = False,
        tensorboard_log: Optional[str] = None,
        create_eval_env: bool = False,
        policy_kwargs: Dict[str, Any] = None,
        verbose: int = 0,
        seed: Optional[int] = None,
        device: Union[th.device, str] = "auto",
        _init_setup_model: bool = True,
    ):

        super(SAC, self).__init__(
            policy,
            env,
            SACPolicy,
            learning_rate,
            replay_buffer_class,
            replay_buffer_kwargs,
            buffer_size,
            learning_starts,
            batch_size,
            tau,
            gamma,
            train_freq,
            gradient_steps,
            n_episodes_rollout,
            action_noise,
            policy_kwargs=policy_kwargs,
            tensorboard_log=tensorboard_log,
            verbose=verbose,
            device=device,
            create_eval_env=create_eval_env,
            seed=seed,
            use_sde=use_sde,
            sde_sample_freq=sde_sample_freq,
            use_sde_at_warmup=use_sde_at_warmup,
            optimize_memory_usage=optimize_memory_usage,
        )

        self.target_entropy = target_entropy
        self.log_ent_coef = None  # type: Optional[th.Tensor]
        # Entropy coefficient / Entropy temperature
        # Inverse of the reward scale
        self.ent_coef = ent_coef
        self.target_update_interval = target_update_interval
        self.ent_coef_optimizer = None
        # CQL
        self.use_cql = use_cql
        self.initial_alpha = initial_alpha
        self.alpha_threshold = alpha_threshold
        self.n_action_samples = n_action_samples
        self.alpha_coef = alpha_coef
        self.alpha_coef_tensor = None
        self.alpha_optimizer = None

        if _init_setup_model:
            self._setup_model()

    def _setup_model(self) -> None:
        super(SAC, self)._setup_model()
        self._create_aliases()

        self.replay_buffer.actor = self.actor
        self.replay_buffer.ent_coef = 0.0

        # Target entropy is used when learning the entropy coefficient
        if self.target_entropy == "auto":
            # automatically set target entropy if needed
            self.target_entropy = -np.prod(self.env.action_space.shape).astype(np.float32)
        else:
            # Force conversion
            # this will also throw an error for unexpected string
            self.target_entropy = float(self.target_entropy)

        # The entropy coefficient or entropy can be learned automatically
        # see Automating Entropy Adjustment for Maximum Entropy RL section
        # of https://arxiv.org/abs/1812.05905
        if isinstance(self.ent_coef, str) and self.ent_coef.startswith("auto"):
            # Default initial value of ent_coef when learned
            init_value = 1.0
            if "_" in self.ent_coef:
                init_value = float(self.ent_coef.split("_")[1])
                assert init_value > 0.0, "The initial value of ent_coef must be greater than 0"

            # Note: we optimize the log of the entropy coeff which is slightly different from the paper
            # as discussed in https://github.com/rail-berkeley/softlearning/issues/37
            self.log_ent_coef = th.log(th.ones(1, device=self.device) * init_value).requires_grad_(True)
            self.ent_coef_optimizer = th.optim.Adam([self.log_ent_coef], lr=self.lr_schedule(1))
        else:
            # Force conversion to float
            # this will throw an error if a malformed string (different from 'auto')
            # is passed
            self.ent_coef_tensor = th.tensor(float(self.ent_coef)).to(self.device)

        # CQL
        if self.use_cql:
            if self.alpha_coef == "auto":
                self.log_alpha = th.log(th.ones(1, device=self.device) * self.initial_alpha).requires_grad_(True)
                self.alpha_optimizer = th.optim.Adam([self.log_alpha], lr=self.lr_schedule(1))
            else:
                self.alpha_coef_tensor = th.tensor(float(self.alpha_coef)).to(self.device)
                self.log_alpha = th.log(self.alpha_coef_tensor)


    def _create_aliases(self) -> None:
        self.actor = self.policy.actor
        self.critic = self.policy.critic
        self.critic_target = self.policy.critic_target

    def update_alpha(self, replay_data: ReplayBufferSamples):
        loss = -self._compute_conservative_loss(replay_data)
        self.alpha_optimizer.zero_grad()
        loss.backward()
        self.alpha_optimizer.step()

    def _compute_conservative_loss(self, replay_data: ReplayBufferSamples):
        # from https://github.com/takuseno/d3rlpy
        obs_t = replay_data.observations
        act_t = replay_data.actions
        action_dim = get_action_dim(self.action_space)
        n_critics = self.critic.n_critics
        assert n_critics == 1
        with th.no_grad():
            policy_actions, n_log_probs = [], []
            for _ in range(self.n_action_samples):
                if self.use_sde:
                    self.actor.reset_noise()
                actions_pi, log_prob = self.actor.action_log_prob(replay_data.observations)
                policy_actions.append(actions_pi)
                n_log_probs.append(log_prob)
            # (batch, n, action_dim)
            policy_actions = th.cat(policy_actions, dim=1).view(len(replay_data.observations), self.n_action_samples, action_dim)
            # assert policy_actions.shape == (len(replay_data.observations), self.n_action_samples, action_dim)
            # (batch, n, 1)
            n_log_probs = th.cat(n_log_probs).view(len(replay_data.observations), self.n_action_samples, 1)
            # assert n_log_probs.shape == (len(replay_data.observations), self.n_action_samples, 1)

        repeated_obs_t = obs_t.expand(self.n_action_samples, *obs_t.shape)
        # (n, batch, obs_dim) -> (batch, n, obs_dim)
        transposed_obs_t = repeated_obs_t.transpose(0, 1)
        # (batch, n, obs_dim) -> (batch * n, obs_dim)
        flat_obs_t = transposed_obs_t.reshape(-1, *obs_t.shape[1:])
        # (batch, n, action_dim) -> (batch * n, action_dim)
        flat_policy_acts = policy_actions.reshape(-1, action_dim)

        # estimate action-values for policy actions
        policy_values = self.critic(flat_obs_t, flat_policy_acts)[0]
        policy_values = policy_values.view(n_critics, obs_t.shape[0], self.n_action_samples, 1)
        log_probs = n_log_probs.view(1, -1, self.n_action_samples, 1)

        # estimate action-values for actions from uniform distribution
        # uniform distribution between [-1.0, 1.0]
        random_actions = th.zeros_like(flat_policy_acts).uniform_(-1.0, 1.0)
        random_values = self.critic(flat_obs_t, random_actions)[0]
        random_values = random_values.view(n_critics, obs_t.shape[0], self.n_action_samples, 1)

        # get maximum value to avoid overflow
        base = th.max(policy_values.max(), random_values.max()).detach()

        # compute logsumexp
        policy_meanexp = (policy_values - base - log_probs).exp().mean(dim=2)
        random_meanexp = (random_values - base).exp().mean(dim=2) / 0.5
        # small constant value seems to be necessary to avoid nan
        logsumexp = (0.5 * random_meanexp + 0.5 * policy_meanexp + 1e-10).log()
        logsumexp += base

        # estimate action-values for data actions
        data_values = self.critic(obs_t, act_t)[0]

        element_wise_loss = logsumexp - data_values - self.alpha_threshold

        # this clipping seems to stabilize training
        if self.alpha_coef == "auto":
            clipped_alpha = self.log_alpha.clamp(-10.0, 2.0).exp()
        else:
            clipped_alpha = self.alpha_coef_tensor

        return (clipped_alpha * element_wise_loss).sum(dim=0).mean()

    def train(self, gradient_steps: int, batch_size: int = 64) -> None:
        # Update optimizers learning rate
        optimizers = [self.actor.optimizer, self.critic.optimizer]
        if self.ent_coef_optimizer is not None:
            optimizers += [self.ent_coef_optimizer]

        if self.use_cql and self.alpha_coef == "auto":
            optimizers += [self.alpha_optimizer]

        # Update learning rate according to lr schedule
        self._update_learning_rate(optimizers)

        ent_coef_losses, ent_coefs = [], []
        actor_losses, critic_losses = [], []

        range_ = tqdm(range(gradient_steps)) if self.use_cql else range(gradient_steps)

        for gradient_step in range_:
            # Sample replay buffer
            replay_data = self.replay_buffer.sample(batch_size, env=self._vec_normalize_env)

            # We need to sample because `log_std` may have changed between two gradient steps
            if self.use_sde:
                self.actor.reset_noise()

            # Action by the current actor for the sampled state
            actions_pi, log_prob = self.actor.action_log_prob(replay_data.observations)
            log_prob = log_prob.reshape(-1, 1)

            ent_coef_loss = None
            if self.ent_coef_optimizer is not None:
                # Important: detach the variable from the graph
                # so we don't change it with other losses
                # see https://github.com/rail-berkeley/softlearning/issues/60
                ent_coef = th.exp(self.log_ent_coef.detach())
                ent_coef_loss = -(self.log_ent_coef * (log_prob + self.target_entropy).detach()).mean()
                ent_coef_losses.append(ent_coef_loss.item())
            else:
                ent_coef = self.ent_coef_tensor

            ent_coefs.append(ent_coef.item())

            self.replay_buffer.ent_coef = ent_coef.item()

            # Optimize entropy coefficient, also called
            # entropy temperature or alpha in the paper
            if ent_coef_loss is not None:
                self.ent_coef_optimizer.zero_grad()
                ent_coef_loss.backward()
                self.ent_coef_optimizer.step()

            with th.no_grad():
                # Select action according to policy
                next_actions, next_log_prob = self.actor.action_log_prob(replay_data.next_observations)
                # Compute the target Q value: min over all critics targets
                targets = th.cat(self.critic_target(replay_data.next_observations, next_actions), dim=1)
                target_q, _ = th.min(targets, dim=1, keepdim=True)
                # add entropy term
                target_q = target_q - ent_coef * next_log_prob.reshape(-1, 1)
                # td error + entropy term
                q_backup = replay_data.rewards + (1 - replay_data.dones) * self.gamma * target_q

            # Get current Q estimates for each critic network
            # using action from the replay buffer
            current_q_estimates = self.critic(replay_data.observations, replay_data.actions)

            # Compute critic loss
            critic_loss = 0.5 * sum([F.mse_loss(current_q, q_backup) for current_q in current_q_estimates])
            critic_losses.append(critic_loss.item())

            # CQL
            if self.use_cql:
                critic_loss += self._compute_conservative_loss(replay_data)

            # Optimize the critic
            self.critic.optimizer.zero_grad()
            critic_loss.backward()
            self.critic.optimizer.step()

            # Compute actor loss
            # Alternative: actor_loss = th.mean(log_prob - qf1_pi)
            # Mean over all critic networks
            q_values_pi = th.cat(self.critic.forward(replay_data.observations, actions_pi), dim=1)
            min_qf_pi, _ = th.min(q_values_pi, dim=1, keepdim=True)
            actor_loss = (ent_coef * log_prob - min_qf_pi).mean()
            actor_losses.append(actor_loss.item())

            # Optimize the actor
            self.actor.optimizer.zero_grad()
            actor_loss.backward()
            self.actor.optimizer.step()

            # CQL
            if self.use_cql and self.alpha_coef == "auto":
                self.update_alpha(replay_data)

            # Update target networks
            if gradient_step % self.target_update_interval == 0:
                polyak_update(self.critic.parameters(), self.critic_target.parameters(), self.tau)

        self._n_updates += gradient_steps

        logger.record("train/n_updates", self._n_updates, exclude="tensorboard")
        logger.record("train/ent_coef", np.mean(ent_coefs))
        logger.record("train/actor_loss", np.mean(actor_losses))
        logger.record("train/critic_loss", np.mean(critic_losses))
        if len(ent_coef_losses) > 0:
            logger.record("train/ent_coef_loss", np.mean(ent_coef_losses))
        if self.use_cql:
            logger.record("train/alpha", th.exp(self.log_alpha.detach()).item())

    def pretrain(
        self,
        gradient_steps: int,
        batch_size: int = 64,
        n_action_samples: int = -1,
        target_update_interval: int = 1,
        tau: float = 0.005,
        strategy: str = "exp",
        reduce: str = "mean",
        exp_temperature: float = 1.0,
        off_policy_update_freq: int = -1,
    ) -> None:
        """
        Pretrain with Critic Regularized Regression (CRR)
        Paper: https://arxiv.org/abs/2006.15134
        """
        # Update optimizers learning rate
        optimizers = [self.actor.optimizer, self.critic.optimizer]
        if self.ent_coef_optimizer is not None:
            optimizers += [self.ent_coef_optimizer]

        # Update learning rate according to lr schedule
        self._update_learning_rate(optimizers)

        actor_losses, critic_losses = [], []

        for gradient_step in tqdm(range(gradient_steps)):

            if off_policy_update_freq > 0 and gradient_step % off_policy_update_freq == 0:
                self.train(gradient_steps=1, batch_size=batch_size)
                continue

            # Sample replay buffer
            replay_data = self.replay_buffer.sample(batch_size, env=self._vec_normalize_env)

            # We need to sample because `log_std` may have changed between two gradient steps
            if self.use_sde:
                self.actor.reset_noise()

            # Action by the current actor for the sampled state
            actions_pi, log_prob = self.actor.action_log_prob(replay_data.observations)
            log_prob = log_prob.reshape(-1, 1)

            if self.ent_coef_optimizer is not None:
                # Important: detach the variable from the graph
                # so we don't change it with other losses
                # see https://github.com/rail-berkeley/softlearning/issues/60
                ent_coef = th.exp(self.log_ent_coef.detach())
                ent_coef_loss = -(self.log_ent_coef * (log_prob + self.target_entropy).detach()).mean()
            else:
                ent_coef = self.ent_coef_tensor

            self.replay_buffer.ent_coef = ent_coef.item()

            with th.no_grad():
                # Select action according to policy
                next_actions, next_log_prob = self.actor.action_log_prob(replay_data.next_observations)
                # Compute the target Q value: min over all critics targets
                targets = th.cat(self.critic_target(replay_data.next_observations, next_actions), dim=1)
                target_q, _ = th.min(targets, dim=1, keepdim=True)
                # add entropy term
                target_q = target_q - ent_coef * next_log_prob.reshape(-1, 1)
                # td error + entropy term
                q_backup = replay_data.rewards + (1 - replay_data.dones) * self.gamma * target_q

            # Get current Q estimates for each critic network
            # using action from the replay buffer
            current_q_estimates = self.critic(replay_data.observations, replay_data.actions)

            # Compute critic loss
            critic_loss = 0.5 * sum([F.mse_loss(current_q, q_backup) for current_q in current_q_estimates])
            critic_losses.append(critic_loss.item())

            # Optimize the critic
            self.critic.optimizer.zero_grad()
            critic_loss.backward()
            self.critic.optimizer.step()

            if strategy == "bc":
                # Behavior cloning
                weight = 1
            else:
                with th.no_grad():
                    qf_buffer = th.min(*self.critic(replay_data.observations, replay_data.actions))

                    if n_action_samples == -1:
                        actions_pi = self.actor.forward(replay_data.observations, deterministic=True)
                        qf_agg = th.min(*self.critic(replay_data.observations, actions_pi))
                    else:
                        qf_agg = None
                        for _ in range(n_action_samples):
                            if self.use_sde:
                                self.actor.reset_noise()
                            actions_pi, _ = self.actor.action_log_prob(replay_data.observations)

                            qf_pi = th.min(*self.critic(replay_data.observations, actions_pi.detach()))
                            if qf_agg is None:
                                if reduce == "max":
                                    qf_agg = qf_pi
                                else:
                                    qf_agg = qf_pi / n_action_samples
                            else:
                                if reduce == "max":
                                    qf_agg = th.max(qf_pi, qf_agg)
                                else:
                                    qf_agg += qf_pi / n_action_samples

                    advantage = qf_buffer - qf_agg
                if strategy == "binary":
                    # binary advantage
                    weight = advantage > 0
                else:
                    # exp advantage
                    exp_clip = 20.0
                    weight = th.clamp(th.exp(advantage / exp_temperature), 0.0, exp_clip)

            # Log prob by the current actor for the sampled state and action
            log_prob = self.actor.evaluate_actions(replay_data.observations, replay_data.actions)
            log_prob = log_prob.reshape(-1, 1)

            # weigthed regression loss (close to policy gradient loss)
            actor_loss = (-log_prob * weight).mean()
            # actor_loss = ((actions_pi - replay_data.actions * weight) ** 2).mean()
            actor_losses.append(actor_loss.item())

            # Optimize the actor
            self.actor.optimizer.zero_grad()
            actor_loss.backward()
            self.actor.optimizer.step()

            # Update target networks
            if gradient_step % target_update_interval == 0:
                polyak_update(self.critic.parameters(), self.critic_target.parameters(), tau)

    def learn(
        self,
        total_timesteps: int,
        callback: MaybeCallback = None,
        log_interval: int = 4,
        eval_env: Optional[GymEnv] = None,
        eval_freq: int = -1,
        n_eval_episodes: int = 5,
        tb_log_name: str = "SAC",
        eval_log_path: Optional[str] = None,
        reset_num_timesteps: bool = True,
    ) -> OffPolicyAlgorithm:

        return super(SAC, self).learn(
            total_timesteps=total_timesteps,
            callback=callback,
            log_interval=log_interval,
            eval_env=eval_env,
            eval_freq=eval_freq,
            n_eval_episodes=n_eval_episodes,
            tb_log_name=tb_log_name,
            eval_log_path=eval_log_path,
            reset_num_timesteps=reset_num_timesteps,
        )

    def _excluded_save_params(self) -> List[str]:
        return super(SAC, self)._excluded_save_params() + ["actor", "critic", "critic_target"]

    def _get_torch_save_params(self) -> Tuple[List[str], List[str]]:
        state_dicts = ["policy", "actor.optimizer", "critic.optimizer"]
        saved_pytorch_variables = ["log_ent_coef"]
        if self.ent_coef_optimizer is not None:
            state_dicts.append("ent_coef_optimizer")
        else:
<<<<<<< HEAD
            saved_tensors.append("ent_coef_tensor")

        if self.use_cql:
            if self.alpha_coef == "auto":
                state_dicts.append("alpha_optimizer")
                saved_tensors.append("log_alpha")
            else:
                saved_tensors.append("alpha_coef_tensor")

        return state_dicts, saved_tensors
=======
            saved_pytorch_variables.append("ent_coef_tensor")
        return state_dicts, saved_pytorch_variables
>>>>>>> 98554864
<|MERGE_RESOLUTION|>--- conflicted
+++ resolved
@@ -557,18 +557,11 @@
         if self.ent_coef_optimizer is not None:
             state_dicts.append("ent_coef_optimizer")
         else:
-<<<<<<< HEAD
-            saved_tensors.append("ent_coef_tensor")
-
+            saved_pytorch_variables.append("ent_coef_tensor")
         if self.use_cql:
             if self.alpha_coef == "auto":
                 state_dicts.append("alpha_optimizer")
-                saved_tensors.append("log_alpha")
+                saved_pytorch_variables.append("log_alpha")
             else:
-                saved_tensors.append("alpha_coef_tensor")
-
-        return state_dicts, saved_tensors
-=======
-            saved_pytorch_variables.append("ent_coef_tensor")
-        return state_dicts, saved_pytorch_variables
->>>>>>> 98554864
+                saved_pytorch_variables.append("alpha_coef_tensor")
+        return state_dicts, saved_pytorch_variables