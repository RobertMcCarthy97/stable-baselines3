name: "\U0001F916 Custom Gym Environment Issue"
description: How to report an issue when using a custom Gym environment
labels: ["question", "custom gym env"]
body:
  - type: markdown
    attributes:
      value: |
        **Important Note: We do not do technical support, nor consulting** and don't answer personal questions per email.
        Please post your question on the [RL Discord](https://discord.com/invite/xhfNqQv), [Reddit](https://www.reddit.com/r/reinforcementlearning/) or [Stack Overflow](https://stackoverflow.com/) in that case.

        **Please check your environment first using**:
        ```python
        from stable_baselines3.common.env_checker import check_env

        env = CustomEnv(arg1, ...)
        # It will check your custom environment and output additional warnings if needed
        check_env(env)
        ```
  - type: textarea
    id: description
    attributes:
      label: 🐛 Bug
      description: A clear and concise description of what the bug is.
    validations:
      required: true
  - type: textarea
    id: code-example
    attributes:
      label: Code example
      description: |
        Please try to provide a minimal example to reproduce the bug.
        For a custom environment, you need to give at least the observation space, action space, `reset()` and `step()` methods (see working example below).
        Error messages and stack traces are also helpful.
        Please use the [markdown code blocks](https://help.github.com/en/articles/creating-and-highlighting-code-blocks) for both code and stack traces.
      value: |
        ```python
        import gym
        import numpy as np
        from gym import spaces

        from stable_baselines3 import A2C
        from stable_baselines3.common.env_checker import check_env


        class CustomEnv(gym.Env):

            def __init__(self):
                super().__init__()
                self.observation_space = spaces.Box(low=-np.inf, high=np.inf, shape=(14,))
                self.action_space = spaces.Box(low=-1, high=1, shape=(6,))

<<<<<<< HEAD
          def reset(self):
            return self.observation_space.sample(), {}

          def step(self, action):
            obs = self.observation_space.sample()
            reward = 1.0
            done = False
            truncated = False
            info = {}
            return obs, reward, done, truncated, info
=======
            def reset(self):
                return self.observation_space.sample()

            def step(self, action):
                obs = self.observation_space.sample()
                reward = 1.0
                done = False
                info = {}
                return obs, reward, done, info
>>>>>>> 4fa17dcf

        env = CustomEnv()
        check_env(env)

        model = A2C("MlpPolicy", env, verbose=1).learn(1000)
        ```

  - type: textarea
    id: traceback
    attributes:
      label: Relevant log output / Error message
      description: Please copy and paste any relevant log output / error message. This will be automatically formatted into code, so no need for backticks.
      placeholder: "Traceback (most recent call last): File ..."
      render: shell

  - type: textarea
    id: system-info
    attributes:
      label: System Info
      description: |
        Describe the characteristic of your environment:
         * Describe how the library was installed (pip, docker, source, ...)
         * GPU models and configuration
         * Python version
         * PyTorch version
         * Gym version
         * Versions of any other relevant libraries

        You can use `sb3.get_system_info()` to print relevant packages info:
        ```sh
        python -c 'import stable_baselines3 as sb3; sb3.get_system_info()'
        ```
  - type: checkboxes
    id: terms
    attributes:
      label: Checklist
      options:
        - label: I have checked that there is no similar [issue](https://github.com/DLR-RM/stable-baselines3/issues) in the repo
          required: true
        - label: I have read the [documentation](https://stable-baselines3.readthedocs.io/en/master/)
          required: true
        - label: I have provided a minimal working example to reproduce the bug
          required: true
        - label: I have checked my env using the env checker
          required: true
        - label: I've used the [markdown code blocks](https://help.github.com/en/articles/creating-and-highlighting-code-blocks) for both code and stack traces.
          required: true<|MERGE_RESOLUTION|>--- conflicted
+++ resolved
@@ -49,28 +49,16 @@
                 self.observation_space = spaces.Box(low=-np.inf, high=np.inf, shape=(14,))
                 self.action_space = spaces.Box(low=-1, high=1, shape=(6,))
 
-<<<<<<< HEAD
-          def reset(self):
-            return self.observation_space.sample(), {}
-
-          def step(self, action):
-            obs = self.observation_space.sample()
-            reward = 1.0
-            done = False
-            truncated = False
-            info = {}
-            return obs, reward, done, truncated, info
-=======
-            def reset(self):
-                return self.observation_space.sample()
+            def reset(self, seed=None):
+                return self.observation_space.sample(), {}
 
             def step(self, action):
                 obs = self.observation_space.sample()
                 reward = 1.0
-                done = False
+                terminated = False
+                truncated = False
                 info = {}
-                return obs, reward, done, info
->>>>>>> 4fa17dcf
+                return obs, reward, terminated, truncated, info
 
         env = CustomEnv()
         check_env(env)
