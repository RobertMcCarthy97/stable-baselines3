--- conflicted
+++ resolved
@@ -42,13 +42,10 @@
         n_actions = 1
         action_noise = NormalActionNoise(mean=np.zeros(n_actions), sigma=0.1 * np.ones(n_actions))
         kwargs["action_noise"] = action_noise
-<<<<<<< HEAD
+    elif model_class in [A2C]:
+        kwargs["policy_kwargs"]["log_std_init"] = -0.5
     elif model_class == PPO:
         kwargs = dict(n_steps=512, n_epochs=5)
-=======
-    elif model_class in [A2C]:
-        kwargs["policy_kwargs"]["log_std_init"] = -0.5
->>>>>>> b702884c
 
     model = model_class("MlpPolicy", env, learning_rate=1e-3, **kwargs).learn(n_steps)
 
