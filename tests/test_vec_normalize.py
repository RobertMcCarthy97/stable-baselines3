--- conflicted
+++ resolved
@@ -1,9 +1,5 @@
 import operator
-<<<<<<< HEAD
-import warnings
 from typing import Optional
-=======
->>>>>>> d5d1a02c
 
 import gym
 import numpy as np
